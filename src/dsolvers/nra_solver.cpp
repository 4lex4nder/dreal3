--- conflicted
+++ resolved
@@ -358,141 +358,6 @@
     m_stack.pop();
 }
 
-<<<<<<< HEAD
-box nra_solver::icp_loop(box b, contractor const & ctc, SMTConfig & config) const {
-    vector<box> solns;
-    stack<box> box_stack;
-    box_stack.push(b);
-    do {
-        DREAL_LOG_INFO << "icp_loop()"
-                       << "\t" << "box stack Size = " << box_stack.size();
-        b = box_stack.top();
-        box_stack.pop();
-        try {
-            b = ctc.prune(b, config);
-            if (config.nra_stat) { m_stat.increase_prune(); }
-        } catch (contractor_exception & e) {
-            // Do nothing
-        }
-        if (!b.is_empty()) {
-            tuple<int, box, box> splits = b.bisect(config.nra_precision);
-            if (config.nra_stat) { m_stat.increase_branch(); }
-            int const i = get<0>(splits);
-            if (i >= 0) {
-                box const & first  = get<1>(splits);
-                box const & second = get<2>(splits);
-                if (second.is_bisectable()) {
-                    box_stack.push(second);
-                    box_stack.push(first);
-                } else {
-                    box_stack.push(first);
-                    box_stack.push(second);
-                }
-                if (config.nra_proof) {
-                    config.nra_proof_out << "[branched on "
-                                         << b.get_name(i)
-                                         << "]" << endl;
-                }
-            } else {
-                if (config.nra_found_soln >= config.nra_multiple_soln) {
-                    break;
-                }
-                config.nra_found_soln++;
-                if (config.nra_multiple_soln > 1) {
-                    // If --multiple_soln is used
-                    output_solution(b, config.nra_found_soln);
-                }
-                solns.push_back(b);
-            }
-        }
-    } while (box_stack.size() > 0);
-    if (config.nra_multiple_soln > 1 && solns.size() > 0) {
-        return solns.back();
-    } else {
-        return b;
-    }
-}
-
-box nra_solver::icp_loop_with_ncbt(box b, contractor const & ctc, SMTConfig & config) const {
-    static unsigned prune_count = 0;
-    stack<box> box_stack;
-    stack<int> bisect_var_stack;
-    box_stack.push(b);
-    bisect_var_stack.push(-1);  // Dummy var
-    do {
-        // Loop Invariant
-        assert(box_stack.size() == bisect_var_stack.size());
-        DREAL_LOG_INFO << "new_icp_loop()"
-                       << "\t" << "box stack Size = " << box_stack.size();
-        b = box_stack.top();
-        try {
-            b = ctc.prune(b, config);
-            if (config.nra_stat) { m_stat.increase_prune(); }
-        } catch (contractor_exception & e) {
-            // Do nothing
-        }
-        prune_count++;
-        box_stack.pop();
-        bisect_var_stack.pop();
-        if (!b.is_empty()) {
-            // SAT
-            tuple<int, box, box> splits = b.bisect(config.nra_precision);
-            if (config.nra_stat) { m_stat.increase_branch(); }
-            int const index = get<0>(splits);
-            if (index >= 0) {
-                config.inc_icp_decisions();
-                box const & first    = get<1>(splits);
-                box const & second   = get<2>(splits);
-                if (second.is_bisectable()) {
-                    box_stack.push(second);
-                    box_stack.push(first);
-                } else {
-                    box_stack.push(first);
-                    box_stack.push(second);
-                }
-                bisect_var_stack.push(index);
-                bisect_var_stack.push(index);
-            } else {
-                break;
-            }
-        } else {
-            // UNSAT
-            while (box_stack.size() > 0) {
-                assert(box_stack.size() == bisect_var_stack.size());
-                int bisect_var = bisect_var_stack.top();
-                ibex::BitSet const & input = ctc.input();
-                DREAL_LOG_DEBUG << ctc;
-                if (!input[bisect_var]) {
-                    box_stack.pop();
-                    bisect_var_stack.pop();
-                } else {
-                    break;
-                }
-            }
-        }
-    } while (box_stack.size() > 0);
-    DREAL_LOG_DEBUG << "prune count = " << prune_count;
-    return b;
-}
-
-void nra_solver::output_solution(box const & b, unsigned i) const {
-    if (i > 0) {
-        cout << i << "-th ";
-    }
-    cout << "Solution:" << endl;
-    cout << b << endl;
-    if (!config.nra_model_out.is_open()) {
-        config.nra_model_out.open(config.nra_model_out_name.c_str(), std::ofstream::out | std::ofstream::trunc);
-        if (config.nra_model_out.fail()) {
-            cout << "Cannot create a file: " << config.nra_model_out_name << endl;
-            exit(1);
-        }
-    }
-    display(config.nra_model_out, b, false, true);
-}
-
-=======
->>>>>>> ffa6db39
 void nra_solver::handle_sat_case(box const & b) const {
     // SAT
     // --proof option
