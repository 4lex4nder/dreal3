/*********************************************************************
Author: Soonho Kong <soonhok@cs.cmu.edu>
        Sicun Gao <sicung@cs.cmu.edu>
        Edmund Clarke <emc@cs.cmu.edu>

dReal -- Copyright (C) 2013 - 2014, Soonho Kong, Sicun Gao, and Edmund Clarke

dReal is free software: you can redistribute it and/or modify
it under the terms of the GNU General Public License as published by
the Free Software Foundation, either version 3 of the License, or
(at your option) any later version.

dReal is distributed in the hope that it will be useful,
but WITHOUT ANY WARRANTY; without even the implied warranty of
MERCHANTABILITY or FITNESS FOR A PARTICULAR PURPOSE.  See the
GNU General Public License for more details.

You should have received a copy of the GNU General Public License
along with dReal. If not, see <http://www.gnu.org/licenses/>.
*********************************************************************/

#include "dsolvers/nra_solver.h"
#include <algorithm>
#include <iomanip>
#include <iostream>
#include <limits>
#include <memory>
#include <set>
#include <sstream>
#include <stack>
#include <string>
#include <tuple>
#include <utility>
#include <vector>
#include "./config.h"
#include "ibex/ibex.h"
#include "util/box.h"
#include "util/constraint.h"
#include "contractor/contractor.h"
#include "util/ibex_enode.h"
#include "util/logging.h"
#include "util/stat.h"
#include "json/json.hpp"

using ibex::IntervalVector;
using nlohmann::json;
using std::boolalpha;
using std::get;
using std::logic_error;
using std::numeric_limits;
using std::pair;
using std::stack;
using std::vector;

namespace dreal {
using std::cout;
using std::endl;
nra_solver::nra_solver(const int i, const char * n, SMTConfig & c, Egraph & e, SStore & t,
                       vector<Enode *> & x, vector<Enode *> & d, vector<Enode *> & s)
    : OrdinaryTSolver(i, n, c, e, t, x, d, s), m_box(vector<Enode*>({})) {
    if (c.nra_precision == 0.0) c.nra_precision = 0.001;
}

nra_solver::~nra_solver() {
    DREAL_LOG_INFO << "~nra_solver(): m_ctrs.size() = " << m_ctrs.size();
    for (auto ctr : m_ctrs) {
        delete ctr;
    }
    if (config.nra_stat) {
        cout << m_stat << endl;
    }
}

// `inform` sets up env (mapping from variables(enode) in literals to their [lb, ub])
lbool nra_solver::inform(Enode * e) {
    DREAL_LOG_INFO << "nra_solver::inform: " << e;
    // Collect Literal
    m_lits.push_back(e);
    m_need_init = true;
    return l_Undef;
}

// Asserts a literal into the solver. If by chance you are able to
// discover inconsistency you may return false. The real consistency
// state will be checked with "check" assertLit adds a literal(e) to
// stack of asserted literals.
bool nra_solver::assertLit(Enode * e, bool reason) {
    DREAL_LOG_INFO << "nra_solver::assertLit: " << e
                   << ", reason: " << boolalpha << reason
                   << ", polarity: " << e->getPolarity().toInt()
                   << ", deduced: " << e->isDeduced()
                   << ", getDeduced: " << e->getDeduced().toInt()
                   << ", getIndex: " << e->getDedIndex()
                   << ", level: " << m_stack.size()
                   << ", ded.size = " << deductions.size();

    if (config.nra_stat) { m_stat.increase_assert(); }

    if (m_need_init) {
        m_box.constructFromLiterals(m_lits);
        m_ctrs = initialize_constraints();
        m_need_init = false;
    }

    (void)reason;
    assert(e);
    assert(belongsToT(e));
    assert(e->hasPolarity());
    assert(e->getPolarity() == l_False || e->getPolarity() == l_True);
    if (e->isDeduced() && e->getPolarity() == e->getDeduced() && e->getDedIndex() == id) {
        DREAL_LOG_INFO << "nra_solver::assertLit: " << e << " is deduced";
        return true;
    }
    auto it = m_ctr_map.find(make_pair(e, e->getPolarity() == l_True));
    if (it != m_ctr_map.end()) {
        m_stack.push_back(it->second);
    } else if (e->isForallT()) {
    } else if (e->isIntegral() && e->getPolarity() == l_False) {
        return true;
    } else {
        DREAL_LOG_FATAL << "Unknown literal "
                        << (e->getPolarity() == l_False ? "!" : "")
                        << e << " is asserted";
        throw std::logic_error("unknown literal is asserted");
    }
    return true;
}

// Given a list of theory literals (vector<Enode *>), build a list of constraints vector<constraint *>
std::vector<constraint *> nra_solver::initialize_constraints() {
    std::vector<constraint *> ctrs;

    std::vector<integral_constraint> ints;
    std::vector<forallt_constraint> invs;
    for (Enode * l : m_lits) {
        // Partition ODE-related constraint into integrals and forallTs
        if (l->isIntegral()) {
            integral_constraint ic = mk_integral_constraint(l, egraph.flow_maps);
            ints.push_back(ic);
        } else if (l->isForallT()) {
            forallt_constraint fc = mk_forallt_constraint(l);
            invs.push_back(fc);
        } else {
            // Collect Nonlinear constraints.
            auto it_nc_pos = m_ctr_map.find(make_pair(l, true));
            auto it_nc_neg = m_ctr_map.find(make_pair(l, false));
            if (it_nc_pos == m_ctr_map.end()) {
                nonlinear_constraint * nc_pos = new nonlinear_constraint(l, l_True);
                DREAL_LOG_INFO << "nra_solver::initialize_constraints: collect NonlinearConstraint (+): " << *nc_pos;
                ctrs.push_back(nc_pos);
                m_ctr_map.emplace(make_pair(l, true),  nc_pos);
            } else {
                ctrs.push_back(it_nc_pos->second);
            }
            if (it_nc_neg == m_ctr_map.end()) {
                nonlinear_constraint * nc_neg = new nonlinear_constraint(l, l_False);
                DREAL_LOG_INFO << "nra_solver::initialize_constraints: collect NonlinearConstraint (-): " << *nc_neg;
                ctrs.push_back(nc_neg);
                m_ctr_map.emplace(make_pair(l, false), nc_neg);
            } else {
                ctrs.push_back(it_nc_neg->second);
            }
        }
    }
    // Attach the corresponding forallT literals to integrals
    for (integral_constraint ic : ints) {
        std::vector<forallt_constraint> local_invs;
        for (forallt_constraint fc : invs) {
            // Link ForallTConstraint fc with IntegralConstraint ic, if
            //    fc.flow == ic.flow
            //    vars(fc.inv) \subseteq ic.vars_t
            if (fc.get_flow_id() == ic.get_flow_id()) {
                unordered_set<Enode *> vars_in_fc = fc.get_inv()->get_vars();
                bool const included = all_of(vars_in_fc.begin(), vars_in_fc.end(),
                                             [&ic](Enode const * var_in_fc) {
                                                 vector<Enode *> const & vars_t_in_ic = ic.get_vars_t();
                                                 return find(vars_t_in_ic.begin(), vars_t_in_ic.end(), var_in_fc) != vars_t_in_ic.end();
                                             });
                if (included) {
                    local_invs.push_back(fc);
                }
            }
        }
        ode_constraint * oc = new ode_constraint(ic, local_invs);
        ctrs.push_back(oc);
        m_ctr_map.emplace(make_pair(ic.get_enode(), true), oc);
        DREAL_LOG_INFO << "nra_solver::initialize_constraints: collect ODEConstraint: " << *oc;
    }
    return ctrs;
}

contractor nra_solver::build_contractor(box const & box, scoped_vec<constraint *> const &ctrs, bool const complete) {
    vector<nonlinear_constraint const *> nl_ctrs;
    vector<contractor> nl_ctcs;
    nl_ctcs.reserve(ctrs.size());
    vector<contractor> nl_eval_ctcs;
    nl_eval_ctcs.reserve(ctrs.size());
    vector<contractor> ode_ctcs;
    ode_ctcs.reserve(ctrs.size());
    // Add contractor_sample if --sample option is used
    if (config.nra_sample > 0 && complete) {
        nl_ctcs.push_back(mk_contractor_sample(config.nra_sample, ctrs.get_vec()));
    }
    for (constraint * const ctr : ctrs.get_reverse()) {
        if (ctr->get_type() == constraint_type::Nonlinear) {
            nonlinear_constraint const * const nl_ctr = dynamic_cast<nonlinear_constraint *>(ctr);
            if (nl_ctr->get_numctr()) {
                nl_ctcs.push_back(mk_contractor_ibex_fwdbwd(box, nl_ctr));
                nl_ctrs.push_back(nl_ctr);
            } else {
                // This is identity, do nothing
            }
            nl_eval_ctcs.push_back(mk_contractor_eval(box, nl_ctr));
#ifdef SUPPORT_ODE
        } else if (ctr->get_type() == constraint_type::ODE) {
            // TODO(soonhok): add heuristics to choose fwd/bwd
            if (complete) {
                ode_ctcs.emplace_back(
                    mk_contractor_try(
                        mk_contractor_capd_fwd_full(box, dynamic_cast<ode_constraint *>(ctr), config.nra_ODE_taylor_order, config.nra_ODE_grid_size)));
                if (!config.nra_ODE_forward_only) {
                    ode_ctcs.emplace_back(
                        mk_contractor_try(
                            mk_contractor_capd_bwd_full(box, dynamic_cast<ode_constraint *>(ctr), config.nra_ODE_taylor_order, config.nra_ODE_grid_size)));
                }
            }
#endif
        }
    }
    if (config.nra_polytope) {
        nl_ctcs.push_back(mk_contractor_ibex_polytope(config.nra_precision, box.get_vars(), nl_ctrs));
    }
    nl_ctcs.push_back(mk_contractor_int());
    // Add contractor_sample if --sample option is used
    if (config.nra_aggressive > 0 && complete) {
        nl_ctcs.push_back(mk_contractor_sample(config.nra_aggressive, ctrs.get_vec()));
    }

    auto term_cond = [this](dreal::box const & old_box, dreal::box const & new_box) {
        double const threshold = 0.01;
        // If there is a dimension which is improved more than
        // threshold, we stop the current fixed-point computation.
        for (unsigned i = 0; i < old_box.size(); i++) {
            double const new_box_i = new_box[i].diam();
            double const old_box_i = old_box[i].diam();
            if (new_box_i == numeric_limits<double>::infinity()) {
                continue;
            }
            if (old_box_i == 0) {
                // The i-th dimension was already a point, nothing to improve.
                continue;
            }
            double const improvement = 1 - new_box_i / old_box_i;
            assert(!std::isnan(improvement));
            if (improvement >= threshold) {
                return false;
            }
        }
        return true;
    };
    if (complete && ode_ctcs.size() > 0) {
        return mk_contractor_fixpoint(term_cond, nl_ctcs, ode_ctcs, nl_eval_ctcs);
    } else {
        return mk_contractor_fixpoint(term_cond, nl_ctcs, nl_eval_ctcs);
    }
}

// Saves a backtrack point You are supposed to keep track of the
// operations, for instance in a vector called "undo_stack_term", as
// happens in EgraphSolver
void nra_solver::pushBacktrackPoint() {
    DREAL_LOG_INFO << "nra_solver::pushBacktrackPoint " << m_stack.size();
    if (m_need_init) {
        m_box.constructFromLiterals(m_lits);
        m_ctrs = initialize_constraints();
        m_need_init = false;
    }
    if (config.nra_stat) { m_stat.increase_push(); }
    m_stack.push();
    m_used_constraint_vec.push();
    m_boxes.push_back(m_box);
    m_boxes.push();
}

// Restore a previous state. You can now retrieve the size of the
// stack when you pushed the last backtrack point. You have to
// implement the necessary backtrack operations (see for instance
// backtrackToStackSize() in EgraphSolver) Also make sure you clean
// the deductions you did not communicate
void nra_solver::popBacktrackPoint() {
    if (config.nra_stat) { m_stat.increase_pop(); }
    DREAL_LOG_INFO << "nra_solver::popBacktrackPoint\t m_stack.size()      = " << m_stack.size();
    m_boxes.pop();
    m_box = m_boxes.last();
    m_used_constraint_vec.pop();
    m_stack.pop();
}

box nra_solver::icp_loop(box b, contractor const & ctc, SMTConfig & config) const {
    vector<box> solns;
    stack<box> box_stack;
    box_stack.push(b);
    do {
        DREAL_LOG_INFO << "icp_loop()"
                       << "\t" << "box stack Size = " << box_stack.size();
        b = box_stack.top();
        box_stack.pop();
        try {
            b = ctc.prune(b, config);
            if (config.nra_stat) { m_stat.increase_prune(); }
        } catch (contractor_exception & e) {
            // Do nothing
        }
        if (!b.is_empty()) {
            tuple<int, box, box> splits = b.bisect(config.nra_precision);
            if (config.nra_stat) { m_stat.increase_branch(); }
            int const i = get<0>(splits);
            if (i >= 0) {
                box const & first  = get<1>(splits);
                box const & second = get<2>(splits);
                if (second.is_bisectable()) {
                    box_stack.push(second);
                    box_stack.push(first);
                } else {
                    box_stack.push(first);
                    box_stack.push(second);
                }
                if (config.nra_proof) {
                    config.nra_proof_out << "[branched on "
                                         << b.get_name(i)
                                         << "]" << endl;
                }
            } else {
                if (config.nra_found_soln >= config.nra_multiple_soln) {
                    break;
                }
                config.nra_found_soln++;
                if (config.nra_multiple_soln > 1) {
                    // If --multiple_soln is used
                    output_solution(b, config.nra_found_soln);
                }
                solns.push_back(b);
            }
        }
    } while (box_stack.size() > 0);
    if (config.nra_multiple_soln > 1 && solns.size() > 0) {
        return solns.back();
    } else {
        return b;
    }
}

box nra_solver::icp_loop_with_ncbt(box b, contractor const & ctc, SMTConfig & config) const {
    static unsigned prune_count = 0;
    stack<box> box_stack;
    stack<int> bisect_var_stack;
    box_stack.push(b);
    bisect_var_stack.push(-1);  // Dummy var
    do {
        // Loop Invariant
        assert(box_stack.size() == bisect_var_stack.size());
        DREAL_LOG_INFO << "new_icp_loop()"
                       << "\t" << "box stack Size = " << box_stack.size();
        b = box_stack.top();
        try {
            b = ctc.prune(b, config);
            if (config.nra_stat) { m_stat.increase_prune(); }
        } catch (contractor_exception & e) {
            // Do nothing
        }
        prune_count++;
        box_stack.pop();
        bisect_var_stack.pop();
        if (!b.is_empty()) {
            // SAT
<<<<<<< HEAD
            if (b.max_diam() > config.nra_precision) {
              config.inc_icp_decisions();
                tuple<int, box, box> splits = b.bisect();
                unsigned const index = get<0>(splits);
=======
            tuple<int, box, box> splits = b.bisect(config.nra_precision);
            if (config.nra_stat) { m_stat.increase_branch(); }
            int const index = get<0>(splits);
            if (index >= 0) {
                config.inc_icp_decisions();
>>>>>>> f057a71a
                box const & first    = get<1>(splits);
                box const & second   = get<2>(splits);
                if (second.is_bisectable()) {
                    box_stack.push(second);
                    box_stack.push(first);
                } else {
                    box_stack.push(first);
                    box_stack.push(second);
                }
                bisect_var_stack.push(index);
                bisect_var_stack.push(index);
            } else {
                break;
            }
        } else {
            // UNSAT
            while (box_stack.size() > 0) {
                assert(box_stack.size() == bisect_var_stack.size());
                int bisect_var = bisect_var_stack.top();
                ibex::BitSet const & input = ctc.input();
                DREAL_LOG_DEBUG << ctc;
                if (!input[bisect_var]) {
                    box_stack.pop();
                    bisect_var_stack.pop();
                } else {
                    break;
                }
            }
        }
    } while (box_stack.size() > 0);
    DREAL_LOG_DEBUG << "prune count = " << prune_count;
    return b;
}

void nra_solver::output_solution(box const & b, unsigned i) const {
    if (i > 0) {
        cout << i << "-th ";
    }
    cout << "Solution:" << endl;
    cout << b << endl;
    if (!config.nra_model_out.is_open()) {
        config.nra_model_out.open(config.nra_model_out_name.c_str(), std::ofstream::out | std::ofstream::trunc);
        if (config.nra_model_out.fail()) {
            cout << "Cannot create a file: " << config.nra_model_out_name << endl;
            exit(1);
        }
    }
    display(config.nra_model_out, b, false, true);
}

void nra_solver::handle_sat_case(box const & b) const {
    // SAT
    // --proof option
    if (config.nra_proof) {
        config.nra_proof_out.close();
        config.nra_proof_out.open(config.nra_proof_out_name.c_str(), std::ofstream::out | std::ofstream::trunc);
        display(config.nra_proof_out, b, !config.nra_readable_proof, true);
    }
    // --model option
    if (config.nra_model && config.nra_multiple_soln == 1) {
        // Only output here when --multiple_soln is not used
        output_solution(b);
    }
#ifdef SUPPORT_ODE
    // --visualize option
    if (config.nra_json) {
        json traces = {};
        // Need to run ODE pruning operator once again to generate a trace
        for (constraint * const ctr : m_stack) {
            if (ctr->get_type() == constraint_type::ODE) {
                contractor_capd_fwd_full fwd_full(b, dynamic_cast<ode_constraint *>(ctr), config.nra_ODE_taylor_order, config.nra_ODE_grid_size);
                json trace = fwd_full.generate_trace(b, config);
                traces.push_back(trace);
            }
        }
        json vis_json;
        vis_json["traces"] = traces;
        config.nra_json_out << vis_json.dump() << endl;;
    }
#endif
    // For API call
    b.assign_to_enode();
    return;
}

void nra_solver::handle_deduction() {
    for (Enode * const l : m_lits) {
        if (l->getPolarity() == l_Undef && !l->isDeduced()) {
            auto it = m_ctr_map.find(make_pair(l, true));
            if (it != m_ctr_map.end()) {
                constraint * ctr = it->second;
                nonlinear_constraint const * const nl_ctr = dynamic_cast<nonlinear_constraint *>(ctr);
                if (nl_ctr) {
                    pair<lbool, ibex::Interval> p = nl_ctr->eval(m_box);
                    if (p.first == l_False) {
                        // We know that this literal has to be false;
                        l->setDeduced(l_False, id);
                        deductions.push_back(l);
                        DREAL_LOG_INFO << "Deduced: " << *nl_ctr << "\t" << p.first << "\t" << p.second;
                    } else if (p.first == l_True) {
                        // We know that this literal has to be true;
                        l->setDeduced(l_True, id);
                        deductions.push_back(l);
                        DREAL_LOG_INFO << "Deduced: " << *nl_ctr << "\t" << p.first << "\t" << p.second;
                    }
                }
            }
        }
    }
}

// Check for consistency.
// If flag is set make sure you run a complete check
bool nra_solver::check(bool complete) {
    if (config.nra_stat) { m_stat.increase_check(complete); }
    if (m_stack.size() == 0) { return true; }
    DREAL_LOG_INFO << "nra_solver::check(complete = " << boolalpha << complete << ")"
                   << "stack size = " << m_stack.size();
    m_ctc = build_contractor(m_box, m_stack, complete);
    if (complete) {
        // Complete Check ==> Run ICP
        if (config.nra_ncbt) {
            m_box = icp_loop_with_ncbt(m_box, m_ctc, config);
        } else {
            m_box = icp_loop(m_box, m_ctc, config);
        }
    } else {
        // Incomplete Check ==> Prune Only
        try {
            m_box = m_ctc.prune(m_box, config);
            if (config.nra_stat) { m_stat.increase_prune(); }
        } catch (contractor_exception & e) {
            // Do nothing
        }
    }
    bool result = !m_box.is_empty();
    DREAL_LOG_INFO << "nra_solver::check: result = " << boolalpha << result;
    for (constraint const * ctr : m_ctc.used_constraints()) {
        m_used_constraint_vec.push_back(ctr);
    }
    if (!result) {
        explanation = generate_explanation(m_used_constraint_vec);
    } else {
        if (!complete && config.sat_theory_propagation) {
            handle_deduction();
        }
        if (complete) {
            handle_sat_case(m_box);
        }
    }
    DREAL_LOG_DEBUG << "nra_solver::check(" << (complete ? "complete" : "incomplete") << ") = " << result;
    return result;
}

vector<Enode *> nra_solver::generate_explanation(scoped_vec<constraint const *> const & ctr_vec) {
    unordered_set<Enode *> bag;
    for (constraint const * ctr : ctr_vec) {
        vector<Enode *> const & enodes_in_ctr = ctr->get_enodes();
        for (Enode * const e : enodes_in_ctr) {
            if (e->hasPolarity()) {
                bag.insert(e);
            }
        }
    }
    vector<Enode *> exps;
    copy(bag.begin(), bag.end(), back_inserter(exps));
    std::sort(exps.begin(), exps.end(), [](Enode const * const e1, Enode const * const e2) {
            return e1->getId() < e2->getId();
        });
    return exps;
}

// Return true if the enode belongs to this theory. You should examine
// the structure of the node to see if it matches the theory operators
bool nra_solver::belongsToT(Enode * e) {
    (void)e;
    assert(e);
    return true;
}

// Copy the model into enode's data
void nra_solver::computeModel() {
    DREAL_LOG_DEBUG << "nra_solver::computeModel" << endl;
}
}  // namespace dreal<|MERGE_RESOLUTION|>--- conflicted
+++ resolved
@@ -373,18 +373,11 @@
         bisect_var_stack.pop();
         if (!b.is_empty()) {
             // SAT
-<<<<<<< HEAD
-            if (b.max_diam() > config.nra_precision) {
-              config.inc_icp_decisions();
-                tuple<int, box, box> splits = b.bisect();
-                unsigned const index = get<0>(splits);
-=======
             tuple<int, box, box> splits = b.bisect(config.nra_precision);
             if (config.nra_stat) { m_stat.increase_branch(); }
             int const index = get<0>(splits);
             if (index >= 0) {
                 config.inc_icp_decisions();
->>>>>>> f057a71a
                 box const & first    = get<1>(splits);
                 box const & second   = get<2>(splits);
                 if (second.is_bisectable()) {
