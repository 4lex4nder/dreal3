--- conflicted
+++ resolved
@@ -1825,11 +1825,7 @@
             DREAL_LOG_INFO << "Found Model after # decisions " << decisions << endl;
           }
 
-<<<<<<< HEAD
-	  if ( next == lit_Error )
-=======
 	  if ( next == lit_Error)
->>>>>>> 9b3d80ef
 	    {
 	      //	      return l_False;
 	      Clause* confl = heuristic->getConflict( );
@@ -1837,11 +1833,7 @@
 		DREAL_LOG_DEBUG << "Analyze Conflict";
 		// CONFLICT
 		conflicts++; conflictC++;
-<<<<<<< HEAD
-		if (decisionLevel() == 0)
-=======
 		if (decisionLevel() == 0 || confl->size() == 0)
->>>>>>> 9b3d80ef
 		  return l_False;
 		
 		//      first = false;
