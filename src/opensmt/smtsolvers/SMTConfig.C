--- conflicted
+++ resolved
@@ -125,13 +125,9 @@
   nra_polytope                 = false;
   nra_simp                     = true;
   nra_ncbt                     = false;
-<<<<<<< HEAD
-  nra_output_num_nodes         = false;
-=======
   nra_worklist_fp              = false;
   nra_output_num_nodes         = false;
   initLogging();
->>>>>>> ffa6db39
 }
 
 void SMTConfig::parseConfig ( char * f )
