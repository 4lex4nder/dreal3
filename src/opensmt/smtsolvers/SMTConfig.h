/*********************************************************************
Author: Roberto Bruttomesso <roberto.bruttomesso@gmail.com>

OpenSMT -- Copyright (C) 2009, Roberto Bruttomesso

OpenSMT is free software: you can redistribute it and/or modify
it under the terms of the GNU General Public License as published by
the Free Software Foundation, either version 3 of the License, or
(at your option) any later version.

OpenSMT is distributed in the hope that it will be useful,
but WITHOUT ANY WARRANTY; without even the implied warranty of
MERCHANTABILITY or FITNESS FOR A PARTICULAR PURPOSE.  See the
GNU General Public License for more details.

You should have received a copy of the GNU General Public License
along with OpenSMT. If not, see <http://www.gnu.org/licenses/>.
*********************************************************************/

#ifndef SMTCONFIG_H
#define SMTCONFIG_H

#include <fstream>
#include <iostream>
#include <sys/stat.h>
#include "common/Global.h"
#include "util/stat.h"
#include "minisat/core/SolverTypes.h"

//
// Holds informations about the configuration of the solver
//
struct SMTConfig
{
  //
  // For standard executable
  //
  SMTConfig ( int    argc
            , const char * argv[ ] )
    : rocset   ( false )
    , docset   ( false )
  {
    initializeConfig( );
    parseCMDLine( argc, argv );
  }
  //
  // For API
  //
  SMTConfig ( )
    : produce_stats ( false )
    , rocset ( false )
    , docset ( false )
  {
    initializeConfig( );
  }

  ~SMTConfig ( )
  {
    if ( produce_stats )  stats_out.close( );
    if ( rocset )         out.close( );
    if ( docset )         err.close( );
  }

  void initializeConfig ( );

  void parseConfig      ( char * );
  void parseCMDLine     ( int argc, const char * argv[ ] );
  void printConfig      ( std::ostream & out );

  inline bool      isInit      ( ) { return logic != UNDEF; }

  inline std::ostream & getStatsOut     ( ) { assert( produce_stats );  return stats_out; }
  inline std::ostream & getRegularOut   ( ) { return rocset ? out : std::cout; }
  inline std::ostream & getDiagnosticOut( ) { return docset ? err : std::cerr; }

  inline void setProduceModels( ) { if ( produce_models != 0 ) return; produce_models = 1; }
  inline void setProduceProofs( ) { if ( produce_proofs != 0 ) return; produce_proofs = 1; }
  inline void setProduceInter( )  { if ( produce_inter != 0 )  return; produce_inter = 1; }

  inline void setRegularOutputChannel( const char * attr )
  {
    if ( strcmp( attr, "stdout" ) != 0 && !rocset )
    {
      out.open( attr );
      if( !out )
        opensmt_error2( "can't open ", attr );
      rocset = true;
    }
  }

  inline void setDiagnosticOutputChannel( const char * attr )
  {
    if ( strcmp( attr, "stderr" ) != 0 && !rocset )
    {
      err.open( attr );
      if( !err )
        opensmt_error2( "can't open ", attr );
      rocset = true;
    }
  }
  void initLogging();
  void setVerbosityDebugLevel();
  void setVerbosityInfoLevel();
  void setVerbosityErrorLevel();  // Default

  std::string  filename;                     // Holds the name of the input filename
  logic_t      logic;                        // SMT-Logic under consideration
  lbool        status;                       // Status of the benchmark
  int          incremental;                  // Incremental solving
  int          produce_stats;                // Should print statistics ?
  int          produce_models;               // Should produce models ?
  int          produce_proofs;               // Should produce proofs ?
  int          produce_inter;                // Should produce interpolants ?
  bool         rocset;                       // Regular Output Channel set ?
  bool         docset;                       // Diagnostic Output Channel set ?
  int          dump_formula;                 // Dump input formula
  int          verbosity;                    // Verbosity level
  bool         print_success;                // Print sat/unsat
  int          certification_level;          // Level of certification
  char         certifying_solver[256];       // Executable used for certification
  // SAT-Solver related parameters
  int          sat_theory_propagation;       // Enables theory propagation from the sat-solver
  int          sat_polarity_mode;            // Polarity mode
  double       sat_initial_skip_step;        // Initial skip step for tsolver calls
  double       sat_skip_step_factor;         // Increment for skip step
  int          sat_restart_first;            // First limit of restart
  double       sat_restart_inc;              // Increment of limit
  int          sat_use_luby_restart;         // Use luby restart mechanism
  int          sat_learn_up_to_size;         // Learn theory clause up to size
  int          sat_temporary_learn;          // Is learning temporary
  int          sat_preprocess_booleans;      // Activate satelite (on booleans)
  int          sat_preprocess_theory;        // Activate theory version of satelite
  int          sat_centrality;               // Specify centrality parameter
  int          sat_trade_off;                // Specify trade off
  int          sat_minimize_conflicts;       // Conflict minimization: 0 none, 1 bool only, 2 full
  int          sat_dump_cnf;                 // Dump cnf formula
  int          sat_dump_rnd_inter;           // Dump random interpolant
  int          sat_lazy_dtc;                 // Activate dtc
  int          sat_lazy_dtc_burst;           // % of eij to generate
  int          sat_reduce_proof;             // Enable proof reduction
  int          sat_reorder_pivots;           // Enable pivots reordering for interpolation
  double       sat_ratio_red_time_solv_time; // Reduction time / solving time
  double       sat_red_time;                 // Reduction time
  int          sat_num_glob_trans_loops;     // Number of loops recycle pivots + reduction
  int          sat_remove_mixed;             // Compression of AB-mixed subtrees
  // Proof manipulation parameters
  int          proof_reduce;                 // Enable proof reduction
  double       proof_ratio_red_solv;         // Ratio reduction time solving time
  double       proof_red_time;               // Reduction time
  int          proof_red_trans;              // Number of reduction transformations loops
  int          proof_reorder_pivots;         // Enable pivot reordering
  int          proof_remove_mixed;           // Enable removal of mixed predicates
  int          proof_use_sym_inter;          // Use Pudlak method
  int          proof_certify_inter;          // Check interpolants
  // UF-Solver related parameters
  int          uf_disable;                   // Disable the solver
  int          uf_theory_propagation;        // Enable theory propagation
  // BV-Solver related parameters
  int          bv_disable;                   // Disable the solver
  int          bv_theory_propagation;        // Enable theory propagation
  // DL-Solver related parameters
  int          dl_disable;                   // Disable the solver
  int          dl_theory_propagation;        // Enable theory propagation
  // LRA-Solver related parameters
  int          lra_disable;                  // Disable the solver
  int          lra_theory_propagation;       // Enable theory propagation
  int          lra_poly_deduct_size;         // Used to define the size of polynomial to be used for deduction; 0 - no deduction for polynomials
  int          lra_trade_off;                // Trade-off value for DL preprocessing
  int          lra_gaussian_elim;            // Used to switch on/off Gaussian elimination in LRA
  int          lra_integer_solver;           // Flag to require integer solution for LA problem
  int          lra_check_on_assert;          // Probability (0 to 100) to run check when assert is called

  // SMT related parameters used by dReal
  std::string  nra_bmc_heuristic;             // Use BMC variable selection heuristic in Minisat from file

  // NRA-Solver related parameters (added for dReal2)
  bool         nra_delta_test;                // precision=(nra_delta_test ? delta : epsilon)
  bool         nra_use_delta_heuristic;       // Split variable in constraint with max residual delta?
  bool         nra_short_sat;                 // Test theory if CNF is SAT, before have full model.
  double       nra_precision;                 // the value of delta
  bool         nra_verbose;                   // --verbose option
  bool         nra_debug;                     // --debug option
  bool         nra_use_stat;                  // --stat option
  dreal::stat  nra_stat;
  bool         nra_proof;                     // --proof option
  bool         nra_readable_proof;            // --readable_proof option
<<<<<<< HEAD
  ofstream     nra_model_out;                 // file stream for model
  bool         nra_model;                     // --model option
  string       nra_model_out_name;            // filename for model
  ofstream     nra_proof_out;                 // file stream for proof
  string       nra_proof_out_name;            // filename for proof
=======
  bool         nra_model;                     // --model option
  std::ofstream nra_model_out;                 // file stream for model
  std::string  nra_model_out_name;            // filename for model
  std::ofstream nra_proof_out;                 // file stream for proof
  std::string  nra_proof_out_name;            // filename for proof
>>>>>>> ffa6db39
  bool         nra_json;                      // --proof option
  std::ofstream nra_json_out;                  // file stream for json (visualization)
  std::string   nra_json_out_name;             // filename for json (visualization)
  unsigned long nra_ODE_taylor_order;          // --ode-order option
  unsigned long nra_ODE_grid_size;             // --ode-grid option
  unsigned long nra_ODE_timeout;               // --ode-timeout option
  double       nra_ODE_step;                  // step control
  bool         nra_ODE_contain;               // contain ODE or not
  bool         nra_ODE_cache;                 // use cache for ODE computation
  bool         nra_ODE_forward_only;          // only use ODE forward pruning (not use ODE backward)
  bool         nra_ODE_parallel;              // solve ODE in parallel or not
  unsigned long nra_aggressive;                // number of samples to use for aggressive sampling
  unsigned long nra_sample;                    // number of samples to use for sound sampling
  unsigned long nra_multiple_soln;             // maximum number of solutions to find
  unsigned long nra_found_soln;                // number of solutions found so far
  bool         nra_polytope;                  // use polytope contractor in IBEX
  bool         nra_simp;                      // use simplification in preprocessing
  bool         nra_ncbt;                      // use nonchronological backtracking in icp
<<<<<<< HEAD
  int          nra_output_num_nodes;          // output number of SAT and ICP nodes
  string       nra_plan_heuristic;            // use the plan heuristic from file
  string       nra_plan_domain;               // planning domain
  string       nra_plan_problem;              // planning instance
=======
  bool         nra_worklist_fp;               // use worklist fixpoint algorithm
  bool         nra_output_num_nodes;          // print num sat and icp nodes
  std::string  nra_plan_heuristic;
  std::string  nra_plan_domain;               // planning domain
  std::string  nra_plan_problem;              // planning instance
>>>>>>> ffa6db39
  int          nra_icp_decisions;             // number of icp branch nodes

  void inc_icp_decisions() { nra_icp_decisions++; }
  int  icp_decisions() { return nra_icp_decisions; }

private:

  std::ofstream     stats_out;                    // File for statistics
  std::ofstream     out;                          // Regular output channel
  std::ofstream     err;                          // Diagnostic output channel
};

#endif<|MERGE_RESOLUTION|>--- conflicted
+++ resolved
@@ -184,19 +184,11 @@
   dreal::stat  nra_stat;
   bool         nra_proof;                     // --proof option
   bool         nra_readable_proof;            // --readable_proof option
-<<<<<<< HEAD
-  ofstream     nra_model_out;                 // file stream for model
-  bool         nra_model;                     // --model option
-  string       nra_model_out_name;            // filename for model
-  ofstream     nra_proof_out;                 // file stream for proof
-  string       nra_proof_out_name;            // filename for proof
-=======
   bool         nra_model;                     // --model option
   std::ofstream nra_model_out;                 // file stream for model
   std::string  nra_model_out_name;            // filename for model
   std::ofstream nra_proof_out;                 // file stream for proof
   std::string  nra_proof_out_name;            // filename for proof
->>>>>>> ffa6db39
   bool         nra_json;                      // --proof option
   std::ofstream nra_json_out;                  // file stream for json (visualization)
   std::string   nra_json_out_name;             // filename for json (visualization)
@@ -215,18 +207,11 @@
   bool         nra_polytope;                  // use polytope contractor in IBEX
   bool         nra_simp;                      // use simplification in preprocessing
   bool         nra_ncbt;                      // use nonchronological backtracking in icp
-<<<<<<< HEAD
-  int          nra_output_num_nodes;          // output number of SAT and ICP nodes
-  string       nra_plan_heuristic;            // use the plan heuristic from file
-  string       nra_plan_domain;               // planning domain
-  string       nra_plan_problem;              // planning instance
-=======
   bool         nra_worklist_fp;               // use worklist fixpoint algorithm
   bool         nra_output_num_nodes;          // print num sat and icp nodes
   std::string  nra_plan_heuristic;
   std::string  nra_plan_domain;               // planning domain
   std::string  nra_plan_problem;              // planning instance
->>>>>>> ffa6db39
   int          nra_icp_decisions;             // number of icp branch nodes
 
   void inc_icp_decisions() { nra_icp_decisions++; }
