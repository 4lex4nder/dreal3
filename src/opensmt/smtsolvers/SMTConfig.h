/*********************************************************************
Author: Roberto Bruttomesso <roberto.bruttomesso@gmail.com>

OpenSMT -- Copyright (C) 2009, Roberto Bruttomesso

OpenSMT is free software: you can redistribute it and/or modify
it under the terms of the GNU General Public License as published by
the Free Software Foundation, either version 3 of the License, or
(at your option) any later version.

OpenSMT is distributed in the hope that it will be useful,
but WITHOUT ANY WARRANTY; without even the implied warranty of
MERCHANTABILITY or FITNESS FOR A PARTICULAR PURPOSE.  See the
GNU General Public License for more details.

You should have received a copy of the GNU General Public License
along with OpenSMT. If not, see <http://www.gnu.org/licenses/>.
*********************************************************************/

#ifndef SMTCONFIG_H
#define SMTCONFIG_H

#include <fstream>
#include <iostream>
#include <sys/stat.h>
#include "common/Global.h"
#include "minisat/core/SolverTypes.h"

using std::ofstream;
using std::ifstream;

//
// Holds informations about the configuration of the solver
//
struct SMTConfig
{
  //
  // For standard executable
  //
  SMTConfig ( int    argc
            , const char * argv[ ] )
    : rocset   ( false )
    , docset   ( false )
  {
    initializeConfig( );
    parseCMDLine( argc, argv );
  }
  //
  // For API
  //
  SMTConfig ( )
    : produce_stats ( false )
    , rocset ( false )
    , docset ( false )
  {
    initializeConfig( );
  }

  ~SMTConfig ( )
  {
    if ( produce_stats )  stats_out.close( );
    if ( rocset )         out.close( );
    if ( docset )         err.close( );
  }

  void initializeConfig ( );

  void parseConfig      ( char * );
  void parseCMDLine     ( int argc, const char * argv[ ] );
  void printConfig      ( ostream & out );

  inline bool      isInit      ( ) { return logic != UNDEF; }

  inline ostream & getStatsOut     ( ) { assert( produce_stats );  return stats_out; }
  inline ostream & getRegularOut   ( ) { return rocset ? out : cout; }
  inline ostream & getDiagnosticOut( ) { return docset ? err : cerr; }

  inline void setProduceModels( ) { if ( produce_models != 0 ) return; produce_models = 1; }
  inline void setProduceProofs( ) { if ( produce_proofs != 0 ) return; produce_proofs = 1; }
  inline void setProduceInter( )  { if ( produce_inter != 0 )  return; produce_inter = 1; }

  inline void setRegularOutputChannel( const char * attr )
  {
    if ( strcmp( attr, "stdout" ) != 0 && !rocset )
    {
      out.open( attr );
      if( !out )
        opensmt_error2( "can't open ", attr );
      rocset = true;
    }
  }

  inline void setDiagnosticOutputChannel( const char * attr )
  {
    if ( strcmp( attr, "stderr" ) != 0 && !rocset )
    {
      err.open( attr );
      if( !err )
        opensmt_error2( "can't open ", attr );
      rocset = true;
    }
  }

  string       filename;                     // Holds the name of the input filename
  logic_t      logic;                        // SMT-Logic under consideration
  lbool        status;                       // Status of the benchmark
  int          incremental;                  // Incremental solving
  int          produce_stats;                // Should print statistics ?
  int          produce_models;               // Should produce models ?
  int          produce_proofs;               // Should produce proofs ?
  int          produce_inter;                // Should produce interpolants ?
  bool         rocset;                       // Regular Output Channel set ?
  bool         docset;                       // Diagnostic Output Channel set ?
  int          dump_formula;                 // Dump input formula
  int          verbosity;                    // Verbosity level
  bool         print_success;                // Print sat/unsat
  int          certification_level;          // Level of certification
  char         certifying_solver[256];       // Executable used for certification
  // SAT-Solver related parameters
  int          sat_theory_propagation;       // Enables theory propagation from the sat-solver
  int          sat_polarity_mode;            // Polarity mode
  double       sat_initial_skip_step;        // Initial skip step for tsolver calls
  double       sat_skip_step_factor;         // Increment for skip step
  int          sat_restart_first;            // First limit of restart
  double       sat_restart_inc;              // Increment of limit
  int          sat_use_luby_restart;         // Use luby restart mechanism
  int          sat_learn_up_to_size;         // Learn theory clause up to size
  int          sat_temporary_learn;          // Is learning temporary
  int          sat_preprocess_booleans;      // Activate satelite (on booleans)
  int          sat_preprocess_theory;        // Activate theory version of satelite
  int          sat_centrality;               // Specify centrality parameter
  int          sat_trade_off;                // Specify trade off
  int          sat_minimize_conflicts;       // Conflict minimization: 0 none, 1 bool only, 2 full
  int          sat_dump_cnf;                 // Dump cnf formula
  int          sat_dump_rnd_inter;           // Dump random interpolant
  int          sat_lazy_dtc;                 // Activate dtc
  int          sat_lazy_dtc_burst;           // % of eij to generate
  int          sat_reduce_proof;             // Enable proof reduction
  int          sat_reorder_pivots;           // Enable pivots reordering for interpolation
  double       sat_ratio_red_time_solv_time; // Reduction time / solving time
  double       sat_red_time;                 // Reduction time
  int          sat_num_glob_trans_loops;     // Number of loops recycle pivots + reduction
  int          sat_remove_mixed;             // Compression of AB-mixed subtrees
  // Proof manipulation parameters
  int          proof_reduce;                 // Enable proof reduction
  double       proof_ratio_red_solv;         // Ratio reduction time solving time
  double       proof_red_time;               // Reduction time
  int          proof_red_trans;              // Number of reduction transformations loops
  int          proof_reorder_pivots;         // Enable pivot reordering
  int          proof_remove_mixed;           // Enable removal of mixed predicates
  int          proof_use_sym_inter;          // Use Pudlak method
  int          proof_certify_inter;          // Check interpolants
  // UF-Solver related parameters
  int          uf_disable;                   // Disable the solver
  int          uf_theory_propagation;        // Enable theory propagation
  // BV-Solver related parameters
  int          bv_disable;                   // Disable the solver
  int          bv_theory_propagation;        // Enable theory propagation
  // DL-Solver related parameters
  int          dl_disable;                   // Disable the solver
  int          dl_theory_propagation;        // Enable theory propagation
  // LRA-Solver related parameters
  int          lra_disable;                  // Disable the solver
  int          lra_theory_propagation;       // Enable theory propagation
  int          lra_poly_deduct_size;         // Used to define the size of polynomial to be used for deduction; 0 - no deduction for polynomials
  int          lra_trade_off;                // Trade-off value for DL preprocessing
  int          lra_gaussian_elim;            // Used to switch on/off Gaussian elimination in LRA
  int          lra_integer_solver;           // Flag to require integer solution for LA problem
  int          lra_check_on_assert;          // Probability (0 to 100) to run check when assert is called

  // SMT related parameters used by dReal
  string       nra_bmc_heuristic;             // Use BMC variable selection heuristic in Minisat from file

  // NRA-Solver related parameters (added for dReal2)
  bool         nra_delta_test;                // precision=(nra_delta_test ? delta : epsilon)
  bool         nra_use_delta_heuristic;       // Split variable in constraint with max residual delta?
  bool         nra_short_sat;                 // Test theory if CNF is SAT, before have full model.
  double       nra_precision;                 // the value of delta
  bool         nra_verbose;                   // --verbose option
  bool         nra_debug;                     // --debug option
  bool         nra_stat;                      // --stat option
  bool         nra_proof;                     // --proof option
  bool         nra_readable_proof;            // --readable_proof option
  ofstream     nra_model_out;                 // file stream for model
  bool         nra_model;                     // --model option
  string       nra_model_out_name;            // filename for model
  ofstream     nra_proof_out;                 // file stream for proof
  string       nra_proof_out_name;            // filename for proof
  bool         nra_json;                      // --proof option
  ofstream     nra_json_out;                  // file stream for json (visualization)
  string       nra_json_out_name;             // filename for json (visualization)
  unsigned long nra_ODE_taylor_order;          // --ode-order option
  unsigned long nra_ODE_grid_size;             // --ode-grid option
  unsigned long nra_ODE_timeout;               // --ode-timeout option
  double       nra_ODE_step;                  // step control
  bool         nra_ODE_contain;               // contain ODE or not
  bool         nra_ODE_cache;                 // use cache for ODE computation
  bool         nra_ODE_forward_only;          // only use ODE forward pruning (not use ODE backward)
  bool         nra_ODE_parallel;              // solve ODE in parallel or not
  unsigned long nra_aggressive;                // number of samples to use for aggressive sampling
  unsigned long nra_sample;                    // number of samples to use for sound sampling
  unsigned long nra_multiple_soln;             // maximum number of solutions to find
  unsigned long nra_found_soln;                // number of solutions found so far
  bool         nra_polytope;                  // use polytope contractor in IBEX
<<<<<<< HEAD
=======
  bool         nra_simp;                      // use simplification in preprocessing
  bool         nra_ncbt;                      // use nonchronological backtracking in icp
>>>>>>> f057a71a
  int          nra_output_num_nodes;          // output number of SAT and ICP nodes
  string       nra_plan_heuristic;            // use the plan heuristic from file
  string       nra_plan_domain;               // planning domain
  string       nra_plan_problem;              // planning instance
  int          nra_icp_decisions;             // number of icp branch nodes

  void inc_icp_decisions() { nra_icp_decisions++; }
  int  icp_decisions() { return nra_icp_decisions; }

private:

  ofstream     stats_out;                    // File for statistics
  ofstream     out;                          // Regular output channel
  ofstream     err;                          // Diagnostic output channel
};

#endif<|MERGE_RESOLUTION|>--- conflicted
+++ resolved
@@ -202,11 +202,8 @@
   unsigned long nra_multiple_soln;             // maximum number of solutions to find
   unsigned long nra_found_soln;                // number of solutions found so far
   bool         nra_polytope;                  // use polytope contractor in IBEX
-<<<<<<< HEAD
-=======
   bool         nra_simp;                      // use simplification in preprocessing
   bool         nra_ncbt;                      // use nonchronological backtracking in icp
->>>>>>> f057a71a
   int          nra_output_num_nodes;          // output number of SAT and ICP nodes
   string       nra_plan_heuristic;            // use the plan heuristic from file
   string       nra_plan_domain;               // planning domain
