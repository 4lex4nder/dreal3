/*********************************************************************
Author: Soonho Kong <soonhok@cs.cmu.edu>

dReal -- Copyright (C) 2013 - 2015, Soonho Kong, Sicun Gao, and Edmund Clarke

dReal is free software: you can redistribute it and/or modify
it under the terms of the GNU General Public License as published by
the Free Software Foundation, either version 3 of the License, or
(at your option) any later version.

dReal is distributed in the hope that it will be useful,
but WITHOUT ANY WARRANTY; without even the implied warranty of
MERCHANTABILITY or FITNESS FOR A PARTICULAR PURPOSE.  See the
GNU General Public License for more details.

You should have received a copy of the GNU General Public License
along with dReal. If not, see <http://www.gnu.org/licenses/>.
*********************************************************************/

#include <sys/stat.h>
#include <ezOptionParser/ezOptionParser.hpp>
#include <pegtl.hh>
#include <algorithm>
#include <cassert>
#include <csignal>
#include <cstdio>
#include <cstdlib>
#include <exception>
#include <fstream>
#include <iostream>
#include <list>
#include <string>
#include <unordered_map>
#include <utility>
#include <vector>
#include "./config.h"
#include "./version.h"
#include "opensmt/api/OpenSMTContext.h"
#include "opensmt/egraph/Enode.h"
#include "tools/dop/dopconfig.h"
#include "util/subst_enode.h"
#include "tools/dop/parser.h"
#include "tools/dop/print_py.h"
#include "tools/dop/print_latex.h"
#include "tools/dop/visualize.h"
#include "util/logging.h"

using std::back_inserter;
using std::cerr;
using std::copy;
using std::endl;
using std::list;
using std::ofstream;
using std::pair;
using std::runtime_error;
using std::sort;
using std::string;
using std::unordered_map;
using std::vector;

namespace dop {

static const char g_minimum_name[] = "min";

<<<<<<< HEAD
Enode * make_univ_ctr(OpenSMTContext & ctx, unordered_map<string, Enode *> const & m, Enode * f) {
    cerr << "make_univ_ctr = " << f << endl;
=======
Enode * subst_exist_vars_to_univerally_quantified(OpenSMTContext & ctx, unordered_map<string, Enode *> const & m, Enode * f) {
    // Input:  f(x1, ..., xn) where xi is existentially quantified var.
    // Output: f(y1, ..., yn) where yi is universally quantified var.
>>>>>>> 9b3d80ef
    unordered_map<Enode *, Enode *> subst_map;
    // 1. need to create a mapping from exist variables to forall variables
    Snode * const real_sort = ctx.mkSortReal();
    for (auto const & p : m) {
        string const name = p.first;
        string const forall_var_name = string("forall_") + name;
        Enode * exist_var = p.second;
        double const lb = exist_var->getDomainLowerBound();
        double const ub = exist_var->getDomainUpperBound();
        ctx.DeclareFun(forall_var_name.c_str(), real_sort);
        Enode * const forall_var = ctx.mkVar(forall_var_name.c_str(), true);
        forall_var->setForallVar();
        forall_var->setDomainLowerBound(lb);
        forall_var->setDomainUpperBound(ub);
        forall_var->setValueLowerBound(lb);
        forall_var->setValueUpperBound(ub);
        subst_map.emplace(exist_var, forall_var);
        cerr << "subst_map: "
             << exist_var << " => " << forall_var << endl;
    }
    // 2. need to make f(y1, y2) based on f(x1, x2)
    Enode * forall_f = dreal::subst(ctx, f, subst_map);
    return forall_f;
}
<<<<<<< HEAD

Enode * make_leq_cost(OpenSMTContext & ctx, unordered_map<string, Enode *> const & m, Enode * f, Enode * min_var) {
    unordered_map<Enode *, Enode *> subst_map;

    // 1. need to create a mapping from exist variables to forall variables
    Snode * const real_sort = ctx.mkSortReal();
    for (auto const & p : m) {
        string const name = p.first;
        string const forall_var_name = string("forall_") + name;
        Enode * exist_var = p.second;
        double const lb = exist_var->getDomainLowerBound();
        double const ub = exist_var->getDomainUpperBound();
        ctx.DeclareFun(forall_var_name.c_str(), real_sort);
        Enode * const forall_var = ctx.mkVar(forall_var_name.c_str(), true);
        forall_var->setForallVar();
        forall_var->setDomainLowerBound(lb);
        forall_var->setDomainUpperBound(ub);
        forall_var->setValueLowerBound(lb);
        forall_var->setValueUpperBound(ub);
        subst_map.emplace(exist_var, forall_var);
    }

    // opensmt_expr formula = opensmt_mk_forall(ctx, vars, 1,
    //                                          opensmt_mk_or_2(ctx, circle1, circle2));


    // 2. need to make f(y1, y2) based on f(x1, x2)
    Enode * forall_f = dreal::subst(ctx, f, subst_map);
=======
>>>>>>> 9b3d80ef

Enode * make_leq_cost(OpenSMTContext & ctx, unordered_map<string, Enode *> const & m, Enode * f, Enode * min_var) {
    // Input:  f(x1, ..., xn)        where xi is existentially quantified var.
    // Output: min <= f(y1, ..., yn) where yi is universally quantified var.
    Enode * forall_f = subst_exist_vars_to_univerally_quantified(ctx, m, f);
    Enode * const args_list = ctx.mkCons(min_var, ctx.mkCons(forall_f));
    Enode * const leq = ctx.mkLeq(args_list);
    return leq;
}

Enode * make_min_var(OpenSMTContext & ctx, unordered_map<string, Enode *> & m) {
    Snode * const real_sort = ctx.mkSortReal();
    ctx.DeclareFun(g_minimum_name, real_sort);
    Enode * const min_var = ctx.mkVar(g_minimum_name, true);
    m.emplace(g_minimum_name, min_var);
    return min_var;
}

Enode * make_eq_cost(OpenSMTContext & ctx, Enode * e1, Enode * e2) {
    Enode * const eq = ctx.mkEq(ctx.mkCons(e1, ctx.mkCons(e2)));
    return eq;
}

ostream & display(ostream & out, string const & name, Enode * const e) {
    out << name << " = "
        << "[" << e->getValueLowerBound() << ", "
        << e->getValueUpperBound() << "]";
    return out;
}

void print_result(unordered_map<string, Enode*> const & map) {
    vector<pair<string, Enode*>> vec;
    copy(map.begin(), map.end(), back_inserter(vec));
    sort(vec.begin(), vec.end(), [](pair<string, Enode *> const & p1, pair<string, Enode *> const & p2) {
            if (p1.first == g_minimum_name) {
                return false;
            } else if (p2.first == g_minimum_name) {
                return true;
            } else {
                return p1.first < p2.first;
            }
        });
    for (auto const item : vec) {
        string name = item.first;
        Enode * e = item.second;
        cout << "\t"; dop::display(cout, name, e) << endl;
    }
}

Enode * make_vec_to_list(OpenSMTContext & ctx, std::vector<Enode *> v) {
    list<Enode*> args(v.begin(), v.end());
    return ctx.mkCons(args);
}
}  // namespace dop

// minimize cost(x)
// satisfying ctr(x)
// exists x. ctr(x) /\ forall y. [ctr(y) -> (cost(x) <= cost(y))]
// exists x. ctr(x) /\ forall y. [!ctr(y) \/ (cost(x) <= cost(y))]
// exists x, min. cost(x) = min
//              /\ ctr(x)
//              /\ forall y. [!ctr(y) \/ min <= cost(y))]

int main(int argc, const char * argv[]) {
#ifdef LOGGING
    START_EASYLOGGINGPP(argc, argv);
#endif
    dop::config config(argc, argv);
    string const filename = config.get_filename();
    pegtl::read_parser parser { filename };
    dop::pstate p;
    try {
        parser.parse<dop::grammar, dop::action, dop::control>(p);
    } catch (pegtl::parse_error const & e) {
        cerr << e.what() << std::endl;
        return 1;
    }
    OpenSMTContext & ctx = p.get_ctx();
    unordered_map<string, Enode *> var_map = p.get_var_map();
    Enode * const cost = p.get_cost();
<<<<<<< HEAD
    Enode * const ctr = p.get_ctr();
    double const prec = config.get_precision() > 0 ? config.get_precision() : p.get_precision();
    ctx.setPrecision(prec);
    Enode * min_var = dop::make_min_var(ctx, var_map);
    Enode * ctr_y = dop::make_univ_ctr(ctx, var_map, ctr);               // ctr(y)
    Enode * eq_cost = dop::make_eq_cost(ctx, cost, min_var);             // cost(x) = min
    Enode * leq_cost = dop::make_leq_cost(ctx, var_map, cost, min_var);  // min <= cost(y)
    Enode * term = ctx.mkOr(ctx.mkCons(ctx.mkNot(ctx.mkCons(ctr_y)), ctx.mkCons(leq_cost)));  // !ctr(y) \/ (min <= cost(y))

    vector<pair<string, Snode *>*> sorted_var_list;
    for (Enode * e : term->get_forall_vars()) {
        std::pair<string, Snode *> * p = new std::pair<string, Snode *>(e->getCar()->getName(), e->getSort());
        sorted_var_list.push_back(p);
    }
    Enode * quantified = ctx.mkForall(&sorted_var_list, term);
    cerr << "term = " << term << endl;
    cerr << "quantified = " << quantified << endl;
    ctx.Assert(eq_cost);
    ctx.Assert(ctr);
    // ctx.Assert(leq_cost);
    ctx.Assert(quantified);
    cout << "Minimize   : " << cost << endl;
    cout << "Constraint : " << ctr << endl;
    cout << "Precision  : " << prec << endl;
    cout << "Solve      : " << leq_cost << endl
         << "             " << eq_cost << endl
         << "             " << ctr << endl
         << "             " << ctr_y << endl;
    cout << "Result     : ";
    if (ctx.CheckSAT() == l_True) {
        cout << "delta-sat" << endl;
        dop::print_result(var_map);
        if (config.get_visualize()) {
            dop::visualize_result_via_python(cost, var_map, config.get_vis_cell(), dop::g_minimum_name);
=======
    std::vector<Enode *> ctrs_X = p.get_ctrs();
    std::vector<Enode *> ctrs_not_Y;
    for (Enode * ctr_X : ctrs_X) {
        Enode * ctr_not_Y = ctx.mkNot(ctx.mkCons(dop::subst_exist_vars_to_univerally_quantified(ctx, var_map, ctr_X)));         // ctr(y)
        ctrs_not_Y.push_back(ctr_not_Y);
    }
    double const prec = config.get_precision() > 0 ? config.get_precision() : p.get_precision();
    ctx.setPrecision(prec);
    Enode * min_var  = dop::make_min_var(ctx, var_map);                  // min
    Enode * eq_cost  = dop::make_eq_cost(ctx, cost, min_var);            // cost(x) = min
    Enode * leq_cost = dop::make_leq_cost(ctx, var_map, cost, min_var);  // min <= cost(y)
    Enode * list_ctrs_not_Y = dop::make_vec_to_list(ctx, ctrs_not_Y);    // !ctr1(y), ... , !ctrn(y)
    Enode * or_term  = ctx.mkOr(ctx.mkCons(leq_cost, list_ctrs_not_Y));  // !ctr1(y) \/ ... \/ !ctrn(y) \/ (min <= cost(y))

    vector<pair<string, Snode *>*> sorted_var_list;
    for (Enode * e : or_term->get_forall_vars()) {
        std::pair<string, Snode *> * p = new std::pair<string, Snode *>(e->getCar()->getName(), e->getSort());
        sorted_var_list.push_back(p);
    }
    Enode * quantified = ctx.mkForall(&sorted_var_list, or_term);

    cout << "Precision  : " << prec << endl;
    for (auto var : var_map) {
        cout << "Variable   : " << var.first
             << " in [" << var.second->getDomainLowerBound() << ", "
             << var.second->getDomainUpperBound() << "]" << endl;
    }
    cout << "Minimize   : " << cost << endl;
    for (Enode * ctr_X : ctrs_X) {
        cout << "Constraint : " << ctr_X << endl;
    }
    ctx.Assert(eq_cost);
    for (Enode * ctr_X : ctrs_X) {
        ctx.Assert(ctr_X);
    }
    ctx.Assert(quantified);
    auto result = ctx.CheckSAT();
    cout << "Result     : ";
    if (result == l_True) {
        cout << "delta-sat" << endl;
        dop::print_result(var_map);
        if (config.get_save_visualization()) {
            string vis_filename = config.get_filename() + ".py";
            ofstream of(vis_filename);
            dop::save_visualization_code(of, cost, var_map, config.get_vis_cell(), dop::g_minimum_name);
            cout << "Visualization Code is saved at " << vis_filename << endl;
        }
        if (config.get_run_visualization()) {
            dop::run_visualization(cost, var_map, config.get_vis_cell(), dop::g_minimum_name);
>>>>>>> 9b3d80ef
        }
    } else {
        cout << "unsat" << endl;
    }
    return 0;
}
// minimize cost(x)
// satisfying ctr(x)
// exists x. ctr(x) /\ forall y. [ctr(y) -> (cost(x) <= cost(y))]
// exists x. ctr(x) /\ forall y. [!ctr(y) \/ (cost(x) <= cost(y))]
// exists x, min. cost(x) = min /\
//                ctr(x) /\
//                forall y. [!ctr(y) \/ min <= cost(y))]<|MERGE_RESOLUTION|>--- conflicted
+++ resolved
@@ -62,14 +62,9 @@
 
 static const char g_minimum_name[] = "min";
 
-<<<<<<< HEAD
-Enode * make_univ_ctr(OpenSMTContext & ctx, unordered_map<string, Enode *> const & m, Enode * f) {
-    cerr << "make_univ_ctr = " << f << endl;
-=======
 Enode * subst_exist_vars_to_univerally_quantified(OpenSMTContext & ctx, unordered_map<string, Enode *> const & m, Enode * f) {
     // Input:  f(x1, ..., xn) where xi is existentially quantified var.
     // Output: f(y1, ..., yn) where yi is universally quantified var.
->>>>>>> 9b3d80ef
     unordered_map<Enode *, Enode *> subst_map;
     // 1. need to create a mapping from exist variables to forall variables
     Snode * const real_sort = ctx.mkSortReal();
@@ -87,44 +82,11 @@
         forall_var->setValueLowerBound(lb);
         forall_var->setValueUpperBound(ub);
         subst_map.emplace(exist_var, forall_var);
-        cerr << "subst_map: "
-             << exist_var << " => " << forall_var << endl;
     }
     // 2. need to make f(y1, y2) based on f(x1, x2)
     Enode * forall_f = dreal::subst(ctx, f, subst_map);
     return forall_f;
 }
-<<<<<<< HEAD
-
-Enode * make_leq_cost(OpenSMTContext & ctx, unordered_map<string, Enode *> const & m, Enode * f, Enode * min_var) {
-    unordered_map<Enode *, Enode *> subst_map;
-
-    // 1. need to create a mapping from exist variables to forall variables
-    Snode * const real_sort = ctx.mkSortReal();
-    for (auto const & p : m) {
-        string const name = p.first;
-        string const forall_var_name = string("forall_") + name;
-        Enode * exist_var = p.second;
-        double const lb = exist_var->getDomainLowerBound();
-        double const ub = exist_var->getDomainUpperBound();
-        ctx.DeclareFun(forall_var_name.c_str(), real_sort);
-        Enode * const forall_var = ctx.mkVar(forall_var_name.c_str(), true);
-        forall_var->setForallVar();
-        forall_var->setDomainLowerBound(lb);
-        forall_var->setDomainUpperBound(ub);
-        forall_var->setValueLowerBound(lb);
-        forall_var->setValueUpperBound(ub);
-        subst_map.emplace(exist_var, forall_var);
-    }
-
-    // opensmt_expr formula = opensmt_mk_forall(ctx, vars, 1,
-    //                                          opensmt_mk_or_2(ctx, circle1, circle2));
-
-
-    // 2. need to make f(y1, y2) based on f(x1, x2)
-    Enode * forall_f = dreal::subst(ctx, f, subst_map);
-=======
->>>>>>> 9b3d80ef
 
 Enode * make_leq_cost(OpenSMTContext & ctx, unordered_map<string, Enode *> const & m, Enode * f, Enode * min_var) {
     // Input:  f(x1, ..., xn)        where xi is existentially quantified var.
@@ -205,42 +167,6 @@
     OpenSMTContext & ctx = p.get_ctx();
     unordered_map<string, Enode *> var_map = p.get_var_map();
     Enode * const cost = p.get_cost();
-<<<<<<< HEAD
-    Enode * const ctr = p.get_ctr();
-    double const prec = config.get_precision() > 0 ? config.get_precision() : p.get_precision();
-    ctx.setPrecision(prec);
-    Enode * min_var = dop::make_min_var(ctx, var_map);
-    Enode * ctr_y = dop::make_univ_ctr(ctx, var_map, ctr);               // ctr(y)
-    Enode * eq_cost = dop::make_eq_cost(ctx, cost, min_var);             // cost(x) = min
-    Enode * leq_cost = dop::make_leq_cost(ctx, var_map, cost, min_var);  // min <= cost(y)
-    Enode * term = ctx.mkOr(ctx.mkCons(ctx.mkNot(ctx.mkCons(ctr_y)), ctx.mkCons(leq_cost)));  // !ctr(y) \/ (min <= cost(y))
-
-    vector<pair<string, Snode *>*> sorted_var_list;
-    for (Enode * e : term->get_forall_vars()) {
-        std::pair<string, Snode *> * p = new std::pair<string, Snode *>(e->getCar()->getName(), e->getSort());
-        sorted_var_list.push_back(p);
-    }
-    Enode * quantified = ctx.mkForall(&sorted_var_list, term);
-    cerr << "term = " << term << endl;
-    cerr << "quantified = " << quantified << endl;
-    ctx.Assert(eq_cost);
-    ctx.Assert(ctr);
-    // ctx.Assert(leq_cost);
-    ctx.Assert(quantified);
-    cout << "Minimize   : " << cost << endl;
-    cout << "Constraint : " << ctr << endl;
-    cout << "Precision  : " << prec << endl;
-    cout << "Solve      : " << leq_cost << endl
-         << "             " << eq_cost << endl
-         << "             " << ctr << endl
-         << "             " << ctr_y << endl;
-    cout << "Result     : ";
-    if (ctx.CheckSAT() == l_True) {
-        cout << "delta-sat" << endl;
-        dop::print_result(var_map);
-        if (config.get_visualize()) {
-            dop::visualize_result_via_python(cost, var_map, config.get_vis_cell(), dop::g_minimum_name);
-=======
     std::vector<Enode *> ctrs_X = p.get_ctrs();
     std::vector<Enode *> ctrs_not_Y;
     for (Enode * ctr_X : ctrs_X) {
@@ -290,17 +216,9 @@
         }
         if (config.get_run_visualization()) {
             dop::run_visualization(cost, var_map, config.get_vis_cell(), dop::g_minimum_name);
->>>>>>> 9b3d80ef
         }
     } else {
         cout << "unsat" << endl;
     }
     return 0;
-}
-// minimize cost(x)
-// satisfying ctr(x)
-// exists x. ctr(x) /\ forall y. [ctr(y) -> (cost(x) <= cost(y))]
-// exists x. ctr(x) /\ forall y. [!ctr(y) \/ (cost(x) <= cost(y))]
-// exists x, min. cost(x) = min /\
-//                ctr(x) /\
-//                forall y. [!ctr(y) \/ min <= cost(y))]+}