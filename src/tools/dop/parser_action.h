/*********************************************************************
Author: Soonho Kong <soonhok@cs.cmu.edu>

dReal -- Copyright (C) 2013 - 2015, Soonho Kong, Sicun Gao, and Edmund Clarke

dReal is free software: you can redistribute it and/or modify
it under the terms of the GNU General Public License as published by
the Free Software Foundation, either version 3 of the License, or
(at your option) any later version.

dReal is distributed in the hope that it will be useful,
but WITHOUT ANY WARRANTY; without even the implied warranty of
MERCHANTABILITY or FITNESS FOR A PARTICULAR PURPOSE.  See the
GNU General Public License for more details.

You should have received a copy of the GNU General Public License
along with dReal. If not, see <http://www.gnu.org/licenses/>.
*********************************************************************/

#pragma once
#include <pegtl.hh>
#include <pegtl/internal/demangle.hh>
#include <cassert>
#include <iostream>
#include <vector>
#include <functional>
#include <list>
#include <string>
#include <unordered_map>
#include "tools/dop/pstate.h"
#include "tools/dop/parser.h"

namespace dop {
template<typename Rule>
struct action : pegtl::nothing<Rule> {};

template<> struct action<numeral> {
    static void apply(const pegtl::input & in, pstate & p) {
        double const v = std::stod(in.string());
        if (p.is_var_decl_done()) {
            p.push_back(v);
        } else {
            p.push_num(v);
        }
    }
};

template<> struct action<pegtl::identifier> {
    static void apply(const pegtl::input & in, pstate & p) {
        string const & s = in.string();
        if (p.is_var_decl_done()) {
            p.push_back(s);
        } else {
            p.push_id(s);
        }
    }
};

template<> struct action<var_decl> {
    static void apply(const pegtl::input &, pstate & p) {
        p.push_var_decl();
    }
};

template<> struct action<prec_sec> {
    static void apply(const pegtl::input &, pstate & p) {
        p.set_precision(p.pop_num());
    }
};

template<> struct action<lp> {
    static void apply(const pegtl::input &, pstate & p) {
        p.open();
    }
};

template<> struct action<rp> {
    static void apply(const pegtl::input &, pstate & p) {
        p.close();
    }
};

template<> struct action<var_decl_sec> {
    static void apply(const pegtl::input &, pstate & p) {
        p.mark_var_decl_done();
    }
};

template<> struct action<tk_plus> {
    static void apply(const pegtl::input &, pstate &p ) {
        p.push_back_op("+");
    }
};
template<> struct action<tk_minus> {
    static void apply(const pegtl::input &, pstate &p ) {
        p.push_back_op("-");
    }
};
template<> struct action<tk_times> {
    static void apply(const pegtl::input &, pstate &p ) {
        p.push_back_op("*");
    }
};
template<> struct action<tk_div> {
    static void apply(const pegtl::input &, pstate &p ) {
        p.push_back_op("/");
    }
};
template<> struct action<tk_pow> {
    static void apply(const pegtl::input &, pstate &p ) {
        p.push_back_op("^");
    }
};
template<> struct action<tk_abs> {
    static void apply(const pegtl::input &, pstate &p ) {
        p.push_back_op("abs");
    }
};
template<> struct action<tk_sin> {
    static void apply(const pegtl::input &, pstate &p ) {
        p.push_back_op("sin");
    }
};
template<> struct action<tk_cos> {
    static void apply(const pegtl::input &, pstate &p ) {
        p.push_back_op("cos");
    }
};
template<> struct action<tk_tan> {
    static void apply(const pegtl::input &, pstate &p ) {
        p.push_back_op("tan");
    }
};
template<> struct action<tk_asin> {
    static void apply(const pegtl::input &, pstate &p ) {
        p.push_back_op("asin");
    }
};
template<> struct action<tk_acos> {
    static void apply(const pegtl::input &, pstate &p ) {
        p.push_back_op("acos");
    }
};
template<> struct action<tk_atan> {
    static void apply(const pegtl::input &, pstate &p ) {
        p.push_back_op("atan");
    }
};
template<> struct action<tk_atan2> {
    static void apply(const pegtl::input &, pstate &p ) {
        p.push_back_op("atan2");
    }
};
template<> struct action<tk_log> {
    static void apply(const pegtl::input &, pstate &p ) {
        p.push_back_op("log");
    }
};
template<> struct action<tk_exp> {
    static void apply(const pegtl::input &, pstate &p ) {
        p.push_back_op("exp");
    }
};
template<> struct action<tk_sqrt> {
    static void apply(const pegtl::input &, pstate &p ) {
        p.push_back_op("sqrt");
    }
};

template<> struct action<exp_plus_minus> {
    static void apply(const pegtl::input &, pstate &p ) {
        p.reduce([](OpenSMTContext & ctx, std::vector<Enode *> & vec, std::vector<std::string> & ops) {
                assert(vec.size() > 0 && (vec.size() == ops.size() + 1));
                Enode * res = vec[0];
                for (unsigned i = 1; i < vec.size(); i++) {
                    string const & op = ops[i - 1];
                    Enode * const r = vec[i];
                    assert(op == "+" || op == "-");
                    if (op == "+") {
                        res = ctx.mkPlus(ctx.mkCons(res, ctx.mkCons(r)));
                    } else if (op == "-") {
                        res = ctx.mkMinus(ctx.mkCons(res, ctx.mkCons(r)));
                    }
                }
                vec.clear();
                ops.clear();
                return res;
            });
    }
};

template<> struct action<exp_times_div> {
    static void apply(const pegtl::input &, pstate & p) {
        p.reduce([](OpenSMTContext & ctx, std::vector<Enode *> & vec, std::vector<std::string> & ops) {
                assert(vec.size() > 0 && (vec.size() == ops.size() + 1));
                Enode * res = vec[0];
                for (unsigned i = 1; i < vec.size(); i++) {
                    string const & op = ops[i - 1];
                    Enode * const r = vec[i];
                    assert(op == "*" || op == "/");
                    if (op == "*") {
                        res = ctx.mkTimes(ctx.mkCons(res, ctx.mkCons(r)));
                    } else if (op == "/") {
                        res = ctx.mkDiv(ctx.mkCons(res, ctx.mkCons(r)));
                    }
                }
                vec.clear();
                ops.clear();
                return res;
            });
    }
};

template<> struct action<exp_pow> {
    static void apply(const pegtl::input &, pstate & p) {
        p.reduce([](OpenSMTContext & ctx, std::vector<Enode *> & vec, std::vector<std::string> & ops) {
                assert(vec.size() > 0 && (vec.size() == ops.size() + 1));
                Enode * res = vec.back();
                vec.pop_back();
                while (vec.size() >= 1) {
                    assert(ops.back() == "^");
                    ops.pop_back();
                    Enode * const l = vec.back();
                    vec.pop_back();
                    res = ctx.mkPow(ctx.mkCons(l, ctx.mkCons(res)));
                }
                return res;
            });
    }
};

template<> struct action<exp_sin> {
    static void apply(const pegtl::input &, pstate & p) {
        p.reduce([](OpenSMTContext & ctx, std::vector<Enode *> & vec, std::vector<std::string> & ops) {
                assert(vec.size() == 1 && ops.size() == 1);
                assert(ops.back() == "sin");
                Enode * const args_list = ctx.mkCons(vec.back());
                Enode * const res = ctx.mkSin(args_list);
                vec.pop_back();
                ops.pop_back();
                return res;
            });
    }
};

template<> struct action<exp_abs> {
    static void apply(const pegtl::input &, pstate & p) {
        p.reduce([](OpenSMTContext & ctx, std::vector<Enode *> & vec, std::vector<std::string> & ops) {
                assert(vec.size() == 1 && ops.size() == 1);
                assert(ops.back() == "abs");
                Enode * const args_list = ctx.mkCons(vec.back());
                Enode * const res = ctx.mkAbs(args_list);
                vec.pop_back();
                ops.pop_back();
                return res;
            });
    }
};

template<> struct action<exp_cos> {
    static void apply(const pegtl::input &, pstate & p) {
        p.reduce([](OpenSMTContext & ctx, std::vector<Enode *> & vec, std::vector<std::string> & ops) {
                assert(vec.size() == 1 && ops.size() == 1);
                assert(ops.back() == "cos");
                Enode * const args_list = ctx.mkCons(vec.back());
                Enode * const res = ctx.mkCos(args_list);
                vec.pop_back();
                ops.pop_back();
                return res;
            });
    }
};

template<> struct action<exp_tan> {
    static void apply(const pegtl::input &, pstate & p) {
        p.reduce([](OpenSMTContext & ctx, std::vector<Enode *> & vec, std::vector<std::string> & ops) {
                assert(vec.size() == 1 && ops.size() == 1);
                assert(ops.back() == "tan");
                Enode * const args_list = ctx.mkCons(vec.back());
                Enode * const res = ctx.mkTan(args_list);
                vec.pop_back();
                ops.pop_back();
                return res;
            });
    }
};

template<> struct action<exp_asin> {
    static void apply(const pegtl::input &, pstate & p) {
        p.reduce([](OpenSMTContext & ctx, std::vector<Enode *> & vec, std::vector<std::string> & ops) {
                assert(vec.size() == 1 && ops.size() == 1);
                assert(ops.back() == "asin");
                Enode * const args_list = ctx.mkCons(vec.back());
                Enode * const res = ctx.mkAsin(args_list);
                vec.pop_back();
                ops.pop_back();
                return res;
            });
    }
};

template<> struct action<exp_acos> {
    static void apply(const pegtl::input &, pstate & p) {
        p.reduce([](OpenSMTContext & ctx, std::vector<Enode *> & vec, std::vector<std::string> & ops) {
                assert(vec.size() == 1 && ops.size() == 1);
                assert(ops.back() == "acos");
                Enode * const args_list = ctx.mkCons(vec.back());
                Enode * const res = ctx.mkAcos(args_list);
                vec.pop_back();
                ops.pop_back();
                return res;
            });
    }
};

template<> struct action<exp_atan> {
    static void apply(const pegtl::input &, pstate & p) {
        p.reduce([](OpenSMTContext & ctx, std::vector<Enode *> & vec, std::vector<std::string> & ops) {
                assert(vec.size() == 1 && ops.size() == 1);
                assert(ops.back() == "atan");
                Enode * const args_list = ctx.mkCons(vec.back());
                Enode * const res = ctx.mkAtan(args_list);
                vec.pop_back();
                ops.pop_back();
                return res;
            });
    }
};

template<> struct action<exp_atan2> {
    static void apply(const pegtl::input &, pstate & p) {
        p.reduce([](OpenSMTContext & ctx, std::vector<Enode *> & vec, std::vector<std::string> & ops) {
                assert(vec.size() == 1 && ops.size() == 2);
                assert(ops.back() == "atan2");
                Enode * const r = vec.back();
                vec.pop_back();
                Enode * const l = vec.back();
                vec.pop_back();
                Enode * const args_list = ctx.mkCons(l, ctx.mkCons(r));
                Enode * const res = ctx.mkAtan2(args_list);
                ops.pop_back();
                return res;
            });
    }
};

template<> struct action<exp_exp> {
    static void apply(const pegtl::input &, pstate & p) {
        p.reduce([](OpenSMTContext & ctx, std::vector<Enode *> & vec, std::vector<std::string> & ops) {
                assert(vec.size() == 1 && ops.size() == 1);
                assert(ops.back() == "exp");
                Enode * const args_list = ctx.mkCons(vec.back());
                Enode * const res = ctx.mkExp(args_list);
                vec.pop_back();
                ops.pop_back();
                return res;
            });
    }
};

template<> struct action<exp_log> {
    static void apply(const pegtl::input &, pstate & p) {
        p.reduce([](OpenSMTContext & ctx, std::vector<Enode *> & vec, std::vector<std::string> & ops) {
                assert(vec.size() == 1 && ops.size() == 1);
                assert(ops.back() == "log");
                Enode * const args_list = ctx.mkCons(vec.back());
                Enode * const res = ctx.mkLog(args_list);
                vec.pop_back();
                ops.pop_back();
                return res;
            });
    }
};

template<> struct action<exp_sqrt> {
    static void apply(const pegtl::input &, pstate & p) {
        p.reduce([](OpenSMTContext & ctx, std::vector<Enode *> & vec, std::vector<std::string> & ops) {
                assert(vec.size() == 1 && ops.size() == 1);
                assert(ops.back() == "sqrt");
                Enode * const args_list = ctx.mkCons(vec.back());
                Enode * const res = ctx.mkSqrt(args_list);
                vec.pop_back();
                ops.pop_back();
                return res;
            });
    }
};

template<> struct action<cost_decl> {
    static void apply(const pegtl::input &, pstate &p ) {
        p.parse_cost();
<<<<<<< HEAD
=======
        p.clear_stacks();
>>>>>>> 9b3d80ef
    }
};

template<> struct action<formula_lt> {
    static void apply(const pegtl::input &, pstate &p ) {
        p.parse_formula_lt();
    }
};

template<> struct action<formula_gt> {
    static void apply(const pegtl::input &, pstate &p ) {
        p.parse_formula_gt();
    }
};

template<> struct action<formula_le> {
    static void apply(const pegtl::input &, pstate &p ) {
        p.parse_formula_le();
    }
};

template<> struct action<formula_ge> {
    static void apply(const pegtl::input &, pstate &p ) {
        p.parse_formula_ge();
    }
};

template<> struct action<formula_eq> {
    static void apply(const pegtl::input &, pstate &p ) {
        p.parse_formula_eq();
    }
};

template<> struct action<formula_neq> {
    static void apply(const pegtl::input &, pstate &p ) {
        p.parse_formula_neq();
    }
};



}  // namespace dop<|MERGE_RESOLUTION|>--- conflicted
+++ resolved
@@ -389,10 +389,7 @@
 template<> struct action<cost_decl> {
     static void apply(const pegtl::input &, pstate &p ) {
         p.parse_cost();
-<<<<<<< HEAD
-=======
         p.clear_stacks();
->>>>>>> 9b3d80ef
     }
 };
 
