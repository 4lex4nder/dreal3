/*********************************************************************
Author: Soonho Kong <soonhok@cs.cmu.edu>

dReal -- Copyright (C) 2013 - 2015, Soonho Kong, Sicun Gao, and Edmund Clarke

dReal is free software: you can redistribute it and/or modify
it under the terms of the GNU General Public License as published by
the Free Software Foundation, either version 3 of the License, or
(at your option) any later version.

dReal is distributed in the hope that it will be useful,
but WITHOUT ANY WARRANTY; without even the implied warranty of
MERCHANTABILITY or FITNESS FOR A PARTICULAR PURPOSE.  See the
GNU General Public License for more details.

You should have received a copy of the GNU General Public License
along with dReal. If not, see <http://www.gnu.org/licenses/>.
*********************************************************************/

#include <vector>
#include <string>
#include <functional>
#include <iostream>
#include <utility>
#include "tools/dop/pstate.h"

namespace dop {

using std::function;
using std::vector;
using std::string;
using std::ostream;
using std::pair;

pair<Enode *, Enode *> pstate::parse_formula_helper() {
    vector<Enode*> & top_stack = m_stacks.get_top_stack();
    assert(top_stack.size() >= 2);
    Enode * rhs = top_stack.back();
    top_stack.pop_back();
    Enode * lhs = top_stack.back();
    top_stack.pop_back();
    clear_stacks();
    return make_pair(lhs, rhs);
}

pstate::pstate() : m_stacks(m_ctx), m_var_map(m_ctx) {
    SMTConfig & cfg = m_ctx.getConfig();
    cfg.incremental = 1;
    cfg.sat_theory_propagation = 1;
<<<<<<< HEAD
    cfg.nra_worklist_fp = 1;
    cfg.nra_ncbt = 1;
=======
    // cfg.nra_worklist_fp = 1;
    // cfg.nra_ncbt = 1;
>>>>>>> 9b3d80ef
    // m_ctx.setDebug(true);
    m_ctx.SetLogic(QF_NRA);
}

<<<<<<< HEAD
void pstate::debug_stacks() const {
    m_stacks.debug();
=======
ostream & pstate::debug_stacks(ostream & out) const {
    return m_stacks.debug(out);
}

void pstate::parse_formula_lt() {
    std::pair<Enode *, Enode *> nodes = parse_formula_helper();
    Enode * lhs = nodes.first;
    Enode * rhs = nodes.second;
    m_ctrs.push_back(m_ctx.mkLt(m_ctx.mkCons(lhs, m_ctx.mkCons(rhs))));
}
void pstate::parse_formula_gt() {
    std::pair<Enode *, Enode *> nodes = parse_formula_helper();
    Enode * lhs = nodes.first;
    Enode * rhs = nodes.second;
    m_ctrs.push_back(m_ctx.mkGt(m_ctx.mkCons(lhs, m_ctx.mkCons(rhs))));
}
void pstate::parse_formula_le() {
    std::pair<Enode *, Enode *> nodes = parse_formula_helper();
    Enode * lhs = nodes.first;
    Enode * rhs = nodes.second;
    m_ctrs.push_back(m_ctx.mkLeq(m_ctx.mkCons(lhs, m_ctx.mkCons(rhs))));
}
void pstate::parse_formula_ge() {
    std::pair<Enode *, Enode *> nodes = parse_formula_helper();
    Enode * lhs = nodes.first;
    Enode * rhs = nodes.second;
    m_ctrs.push_back(m_ctx.mkGeq(m_ctx.mkCons(lhs, m_ctx.mkCons(rhs))));
}
void pstate::parse_formula_eq() {
    std::pair<Enode *, Enode *> nodes = parse_formula_helper();
    Enode * lhs = nodes.first;
    Enode * rhs = nodes.second;
    m_ctrs.push_back(m_ctx.mkEq(m_ctx.mkCons(lhs, m_ctx.mkCons(rhs))));
}
void pstate::parse_formula_neq() {
    std::pair<Enode *, Enode *> nodes = parse_formula_helper();
    Enode * lhs = nodes.first;
    Enode * rhs = nodes.second;
    m_ctrs.push_back(m_ctx.mkNot(m_ctx.mkEq(m_ctx.mkCons(lhs, m_ctx.mkCons(rhs)))));
>>>>>>> 9b3d80ef
}

// ============================
// m_stacks (expression stacks)
// ============================
void pstate::push_back(double const v) {
    Enode * const e = m_ctx.mkNum(v);
    m_stacks.push_back(e);
}
void pstate::push_back(string const & s) {
    Enode * const e = m_var_map.find(s);
    m_stacks.push_back(e);
}
void pstate::push_back_op(string const & s) {
    m_stacks.push_back_op(s);
}
void pstate::open() {
    m_stacks.open();
}
void pstate::close() {
    m_stacks.close();
}
void pstate::reduce(function<Enode*(OpenSMTContext & ctx, vector<Enode*> &, vector<string> &)> const & f) {
    m_stacks.reduce(f);
}
<<<<<<< HEAD
// Enode * pstate::get_result() const {
//     return m_stacks.get_result();
// }

=======
>>>>>>> 9b3d80ef
}  // namespace dop<|MERGE_RESOLUTION|>--- conflicted
+++ resolved
@@ -47,21 +47,12 @@
     SMTConfig & cfg = m_ctx.getConfig();
     cfg.incremental = 1;
     cfg.sat_theory_propagation = 1;
-<<<<<<< HEAD
-    cfg.nra_worklist_fp = 1;
-    cfg.nra_ncbt = 1;
-=======
     // cfg.nra_worklist_fp = 1;
     // cfg.nra_ncbt = 1;
->>>>>>> 9b3d80ef
     // m_ctx.setDebug(true);
     m_ctx.SetLogic(QF_NRA);
 }
 
-<<<<<<< HEAD
-void pstate::debug_stacks() const {
-    m_stacks.debug();
-=======
 ostream & pstate::debug_stacks(ostream & out) const {
     return m_stacks.debug(out);
 }
@@ -101,7 +92,6 @@
     Enode * lhs = nodes.first;
     Enode * rhs = nodes.second;
     m_ctrs.push_back(m_ctx.mkNot(m_ctx.mkEq(m_ctx.mkCons(lhs, m_ctx.mkCons(rhs)))));
->>>>>>> 9b3d80ef
 }
 
 // ============================
@@ -127,11 +117,4 @@
 void pstate::reduce(function<Enode*(OpenSMTContext & ctx, vector<Enode*> &, vector<string> &)> const & f) {
     m_stacks.reduce(f);
 }
-<<<<<<< HEAD
-// Enode * pstate::get_result() const {
-//     return m_stacks.get_result();
-// }
-
-=======
->>>>>>> 9b3d80ef
 }  // namespace dop