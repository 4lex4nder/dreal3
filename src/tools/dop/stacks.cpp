--- conflicted
+++ resolved
@@ -34,51 +34,25 @@
 using std::back_inserter;
 
 void stacks::open() {
-<<<<<<< HEAD
-    // assert(m_exp_stacks.size() == m_op_stacks.size());
     m_exp_stacks.push_back(vector<Enode*>());
     m_op_stacks.push_back(vector<string>());
-    // assert(m_exp_stacks.size() == m_op_stacks.size());
-=======
-    m_exp_stacks.push_back(vector<Enode*>());
-    m_op_stacks.push_back(vector<string>());
->>>>>>> 9b3d80ef
 }
 
 void stacks::close() {
     assert(m_exp_stacks.size() > 0);
     assert(m_op_stacks.size() > 0);
-<<<<<<< HEAD
-    // assert(m_exp_stacks.size() == m_op_stacks.size());
     vector<Enode*> top_stack = m_exp_stacks.back();
-    // assert(top_stack.size() <= 1);
-=======
-    vector<Enode*> top_stack = m_exp_stacks.back();
->>>>>>> 9b3d80ef
     if (top_stack.size() >= 1) {
         // | x |
         //
         // |   |  =>  | x |
         // | y |      | y |
-<<<<<<< HEAD
-        Enode * top_stack_content = top_stack.back();
-        m_exp_stacks.pop_back();
-        if (m_exp_stacks.size() > 0) {
-            m_exp_stacks.back().push_back(top_stack_content);
-        } else {
-            vector<Enode*> v;
-            v.push_back(top_stack_content);
-            m_exp_stacks.push_back(v);
-        }
-        m_op_stacks.pop_back();
-=======
         m_exp_stacks.pop_back();
         if (m_exp_stacks.size() > 0) {
             copy(top_stack.begin(), top_stack.end(), back_inserter(m_exp_stacks.back()));
         } else {
             m_exp_stacks.push_back(top_stack);
         }
->>>>>>> 9b3d80ef
     } else {
         // |   |
         //
@@ -86,11 +60,7 @@
         // | y |      | y |
         m_exp_stacks.pop_back();
     }
-<<<<<<< HEAD
-    // assert(m_exp_stacks.size() == m_op_stacks.size());
-=======
     m_op_stacks.pop_back();
->>>>>>> 9b3d80ef
 }
 
 void stacks::push_back_op(string const & s) {
@@ -119,30 +89,6 @@
     top_exp_stack.push_back(result);
 }
 
-<<<<<<< HEAD
-void stacks::debug() const {
-    cerr << "exp stacks = " << m_exp_stacks.size() << endl;
-    cerr << "=============" << endl;
-    for(auto const & exp_stack : m_exp_stacks) {
-        std::cerr << "exp stack, len = " << exp_stack.size() << endl;
-        std::cerr << "--------" << endl;
-        for (auto enode : exp_stack) {
-            std::cerr << enode << endl;
-        }
-        std::cerr << "--------" << endl;
-
-    }
-    cerr << "op stacks = " << m_op_stacks.size() << endl;
-    cerr << "=============" << endl;
-    for(auto const & op_stack : m_op_stacks) {
-        std::cerr << "op stack, len = " << op_stack.size() << endl;
-        std::cerr << "--------" << endl;
-        for (auto op : op_stack) {
-            std::cerr << op << endl;
-        }
-        std::cerr << "--------" << endl;
-    }
-=======
 ostream & stacks::debug(ostream & out) const {
     out << "exp stacks = " << m_exp_stacks.size() << endl;
     out << "=============" << endl;
@@ -167,7 +113,6 @@
         out << "--------" << endl;
     }
     return out;
->>>>>>> 9b3d80ef
 }
 
 }  // namespace dop