--- conflicted
+++ resolved
@@ -40,13 +40,6 @@
     void push_back_op(std::string const & s);
     void push_back(Enode * const e);
     Enode * get_result();
-<<<<<<< HEAD
-    std::vector<Enode *> get_top_stack() const {
-        return m_exp_stacks.back();
-    }
-    void reduce(std::function<Enode*(OpenSMTContext & ctx, std::vector<Enode*> &, std::vector<std::string> &)> const & f);
-    void debug() const;
-=======
     std::vector<Enode *> & get_top_stack() {
         return m_exp_stacks.back();
     }
@@ -56,7 +49,6 @@
         m_exp_stacks.clear();
         m_op_stacks.clear();
     }
->>>>>>> 9b3d80ef
 };
 
 
