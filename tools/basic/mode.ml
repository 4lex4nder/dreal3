open Batteries

type id = Id.t
type numId = int
type init_dist = int
type exp = Basic.exp
type formula = Basic.formula
type var = Vardecl.var
type invs = formula list
type ode = Ode.t
type flow = ode
type jump = Jump.t
type jumpmap = Jumpmap.t

type t = {mode_id: id;
          mode_numId: numId;
          time_precision: float;
          invs_op: invs option;
          flows: ode list;
          jumps: jump list;
          jumpmap: jumpmap;
          init_dist: init_dist}

let make (id, n_id, t_precision, invs_op, flows, jumps, jumpmap, init_dist)
  = {mode_id= id;
     mode_numId = n_id;
     time_precision = t_precision;
     invs_op= invs_op;
<<<<<<< HEAD
     flows= flows;
     jumps;
=======
     flows= List.sort (fun (v1, ode1) (v2, ode2) -> String.compare v1 v2) flows;
     jumps= jumps;
>>>>>>> f057a71a
     jumpmap= jumpmap;
     init_dist = init_dist}

let mode_id {mode_id= id;
             mode_numId = n_id;
             invs_op= invs_op;
             flows= flows;
             jumpmap= jumpmap}
  = id
  
let mode_numId {mode_id= id;
             mode_numId = n_id;
             invs_op= invs_op;
             flows= flows;
             jumpmap= jumpmap}
  = n_id

let mode_id (m : t) = m.mode_id
let mode_numId (m : t) = m.mode_numId
let time_precision (m : t) = m.time_precision
let invs_op (m : t) = m.invs_op
let flows (m : t) = m.flows
let jumps (m : t) = m.jumps
let jumpmap (m : t) = m.jumpmap
let init_dist (m : t) = m.init_dist

let print out {mode_id= id;
               mode_numId = n_id;
               invs_op= invs_op;
               flows= flows;
               jumps= jumps;
               jumpmap= jumpmap;
               init_dist = init_dist}
  =
  let mode_id = id in
  let inv_str = match invs_op with
      None -> "None"
    | Some inv ->
       IO.to_string (List.print ~first:"" ~sep:"\n    " ~last:"\n" Basic.print_formula) inv in
  let flow_str =
    IO.to_string (List.print ~first:"" ~sep:"\n    " ~last:"\n" Ode.print) flows in
  let jump_str = IO.to_string (List.print Jump.print) jumps in
  Printf.fprintf out
                 "{\nModeID = %s\nInvariant = %s\nFlows = %s\nJump = %s\nDistance = %i\n}"
                 mode_id
                 inv_str
                 flow_str
                 jump_str
                 init_dist<|MERGE_RESOLUTION|>--- conflicted
+++ resolved
@@ -26,13 +26,8 @@
      mode_numId = n_id;
      time_precision = t_precision;
      invs_op= invs_op;
-<<<<<<< HEAD
-     flows= flows;
-     jumps;
-=======
      flows= List.sort (fun (v1, ode1) (v2, ode2) -> String.compare v1 v2) flows;
      jumps= jumps;
->>>>>>> f057a71a
      jumpmap= jumpmap;
      init_dist = init_dist}
 
