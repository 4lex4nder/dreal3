(*
 * Soonho Kong soonhok@cs.cmu.edu
 * Wei Chen weichen1@andrew.cmu.edu
 *)
open Type
open Type.Hybrid
open Type.Basic
open Type.Mode
open Type.Jump
open Costmap
open Relevantvariables
open Batteries
open IO
open Smt2_cmd
open Smt2

exception SMTException of string

(** a list of annoted flow ode **)
type flows_annot = (string * ode list)  (** step, mode, ode **)

(** compile a Hybrid automata into SMT formula **)
(*val compile : Hybrid.t -> int -> string list option -> Smt2.t
val compile_pruned : Hybrid.t -> int -> Costmap.t -> Costmap.t -> Relevantvariables.t list option -> Smt2.t
val pathgen : Hybrid.t -> int -> (string list) list*)
<<<<<<< HEAD
val compile : Network.t -> int -> (string list) option -> bool -> bool -> Smt2.t
=======
val compile : Network.t -> int -> (string list) option -> bool -> (Costmap.t list option) -> Smt2.t
>>>>>>> f057a71a
val pathgen : Network.t -> int -> (string list) list
(*val compile_pruned : Network.t -> int -> Costmap.t -> Costmap.t -> Relevantvariables.t list option -> Smt2.t
val pathgen : Network.t -> int -> Network.comppath list*)<|MERGE_RESOLUTION|>--- conflicted
+++ resolved
@@ -23,11 +23,7 @@
 (*val compile : Hybrid.t -> int -> string list option -> Smt2.t
 val compile_pruned : Hybrid.t -> int -> Costmap.t -> Costmap.t -> Relevantvariables.t list option -> Smt2.t
 val pathgen : Hybrid.t -> int -> (string list) list*)
-<<<<<<< HEAD
-val compile : Network.t -> int -> (string list) option -> bool -> bool -> Smt2.t
-=======
 val compile : Network.t -> int -> (string list) option -> bool -> (Costmap.t list option) -> Smt2.t
->>>>>>> f057a71a
 val pathgen : Network.t -> int -> (string list) list
 (*val compile_pruned : Network.t -> int -> Costmap.t -> Costmap.t -> Relevantvariables.t list option -> Smt2.t
 val pathgen : Network.t -> int -> Network.comppath list*)