(*
 * Dan Bryce dbryce@sift.net
 *)
open Type
open Type.Hybrid
open Type.Basic
open Type.Mode
open Type.Jump
open Type.Vardecl
open Batteries
open IO
open Printf
open Costmap
open Relevantvariables


module SearchNode = struct
  type t  = { cost : float; 
	      mode : id}
  let make (c, m) = { cost = c;  mode = m }
  let cost { cost = c;  mode = m } = c
  let mode { cost = c;  mode = m } = m

  let compare (a : t) (b : t) : int =
    if cost a > cost b then
      -1
    else if cost a < cost b then
      1
    else
      0
					       
end




module Heuristic = struct



	
  let get_invariant_vars mode = 
    match Mode.invs_op mode with
      Some (invs) ->
      List.fold_right BatSet.union (List.map Basic.collect_vars_in_formula invs) BatSet.empty 
    | None -> BatSet.empty
		

	
  let get_relevant_flow_vars mode vars h =
    (* Get variables from flows that vars depend upon (transitively) *)
    let variables = BatSet.of_enum (Map.keys h.varmap) in
    let old_vars = Ref.ref BatSet.empty in
    let new_vars = Ref.ref vars in
    let vars_depends_upon_v vars v  =
      (* Does var in vars depend upon v? *)
      List.exists 
	(fun x -> 
	 match Ode.collect_vars x with
	   (v1, vars1) -> ((BatSet.mem v vars1) && (BatSet.mem v1 vars))
	 | _ -> false
	) 
	(Mode.flows mode)
    in
    begin
      while  ((BatSet.cardinal (Ref.get new_vars)) - (BatSet.cardinal (Ref.get old_vars)) > 0) do
	begin
	  old_vars := Ref.get new_vars;
	  (*
	  print_endline "old relevant flow vars:";
	  BatSet.print ~first:"[" ~last:"]" ~sep:","  String.print IO.stdout (Ref.get new_vars);
	  print_endline "";
	   *)
	  new_vars := BatSet.filter 
			(fun v -> vars_depends_upon_v (Ref.get old_vars) v)
			variables;
	  new_vars := BatSet.union (Ref.get new_vars) (Ref.get old_vars);
	  (*
	  print_endline "new relevant flow vars:";
	  BatSet.print ~first:"[" ~last:"]" ~sep:","  String.print IO.stdout (Ref.get new_vars);
	  print_endline "";
	   *)
	end	      
      done;
      Ref.get new_vars;
    end


  let rec relevantgenr_back (h : Hybrid.t) (k :int) (step : int) (heuristic: Costmap.t) (heuristic_back : Costmap.t) (next : Relevantvariables.t) : Relevantvariables.t List.t =
    let variables = BatSet.of_enum (Map.keys h.varmap) in
    let modes = Map.bindings h.modemap in
    let get_prev_modes (mode_id : string) =
     let jumps = List.map (fun (k, m) -> (m, List.of_enum (Map.keys (Mode.jumpmap m)))) modes in
     let jumps_to_mode_id = List.filter (fun (m, nm) -> (List.mem  mode_id nm)) jumps in
     let adjacent = BatSet.of_list (List.map (fun (m, nm) ->  m) jumps_to_mode_id) in
     let init_dist m = int_of_float (Costmap.find (Mode.mode_id m) heuristic) in
     let goal_dist m = int_of_float (Costmap.find (Mode.mode_id m) heuristic_back) in
     BatSet.filter (fun x -> (step >= (init_dist x)) || (step >= (k - (goal_dist x)))) adjacent
    in 
    let relevant_modes = List.of_enum (BatSet.enum (List.fold_right 
						      BatSet.union
						      (List.map get_prev_modes (List.of_enum (Map.keys next)))
						      BatSet.empty))
    in 
(*    
    let () = print_endline "" in
    let () = Printf.fprintf IO.stdout "Relevant modes at: %d "step in
    let () = List.print ~first:"[" ~last:"]" ~sep:","  (fun out m -> Int.print out (Mode.mode_id m)) IO.stdout relevant_modes in
    let () = print_endline "" in
 *)   
    let relevant_var = Relevantvariables.of_modelist relevant_modes in
    let  get_relevant_mode_mode_variables (mode : Mode.t) (nm : Mode.t) (jm : Jumpmap.t) = 
      (*
      let () = print_endline "" in
      let () = Printf.fprintf IO.stdout "Getting vars relevant to %d -> %d" (Mode.mode_id mode) (Mode.mode_id nm) in
      let () = print_endline "" in
       *)

      let jump = Map.find (Mode.mode_id nm) jm in
(*
      let flows = Mode.flows mode in
 *)
      let is_jump_guard var = 
	let guard_vars = Basic.collect_vars_in_formula (Jump.guard jump) in
	BatSet.mem var guard_vars
      in
      (*   
   let is_invariant var = 
	match Mode.invs_op mode with
	  Some (invs) ->
	  List.exists (fun x -> BatSet.mem var (Basic.collect_vars_in_formula x)) invs 			    
	| None -> false
      in
      let is_flow_dependent var v = 
	(* does the flow for v depend upon var *)
	List.exists (fun x -> 
		     match Ode.collect_vars x with
		       (v, vars) -> BatSet.mem var vars
		     | _ -> false
		    ) 
		    flows 	
      in
      let is_relevant var = (is_jump_guard var ||
			       is_invariant var ) ||
			      BatSet.exists (fun v -> is_flow_dependent var v ) 
					    (Map.find (Mode.mode_id nm) next)
      in
 *)

      let guard_vars = BatSet.filter is_jump_guard variables in
      let invariant_vars = get_invariant_vars mode in
      let depvars = BatSet.union (BatSet.union guard_vars invariant_vars) (Map.find nm.mode_id next) in
      let flow_vars = get_relevant_flow_vars mode depvars h in
      
    (*  
      let () = print_endline "" in
      let () = Printf.fprintf IO.stdout "Relevant Guards:" in
      let () = BatSet.print ~first:"[" ~last:"]" ~sep:","  String.print IO.stdout guard_vars in
      let () = print_endline "" in
     let () = Printf.fprintf IO.stdout "Relevant Flows:" in
      let () = BatSet.print ~first:"[" ~last:"]" ~sep:","  String.print IO.stdout flow_vars in
      let () = print_endline "" in
     let () = Printf.fprintf IO.stdout "Relevant Invariants:" in
      let () = BatSet.print ~first:"[" ~last:"]" ~sep:","  String.print IO.stdout invariant_vars in
      let () = print_endline "" in
     *)

      BatSet.union flow_vars depvars

(*      BatSet.filter is_relevant variables       *)
    in

    let get_relevant_mode_variables (mode : Mode.t) = 
      let jm = Mode.jumpmap mode in
      (*
      let () = print_endline "" in
      let () = Printf.fprintf IO.stdout "Getting vars relevant in mode %d at %d" (Mode.mode_id mode) step in
      let () = print_endline "" in
       *)
      BatSet.fold 
	BatSet.union
	(BatSet.of_list 
	   (List.map 
	      (fun nm -> 
	       get_relevant_mode_mode_variables mode nm jm
	      )
	      (List.map (fun x -> Map.find x h.modemap) (List.filter (fun x -> List.mem x (List.of_enum (Map.keys next))) (List.of_enum (Map.keys jm))))
	   )
	) 
	BatSet.empty
	
    in
    let relevant_vars = List.fold_right 
			  (fun m y -> Map.add (Mode.mode_id m) (get_relevant_mode_variables m) y) 
			  relevant_modes
			  relevant_var
    in

      (*
      let () = print_endline "" in
      let () = Printf.fprintf IO.stdout "Relevant at %d" step in
      let () = Relevantvariables.print IO.stdout relevant_vars in
      let () = print_endline "" in
       *)

    if step > 0 then
      List.append 
	(relevantgenr_back h k (step-1) heuristic heuristic_back relevant_vars)
	[ relevant_vars ]
    else
      [ relevant_vars ]




  (** Get Relevant variables *)
  let relevantgen_back (h : Hybrid.t) (k : int) (heuristic: Costmap.t) (heuristic_back : Costmap.t) : Relevantvariables.t List.t =
 
    let goal_modes = List.map (fun (m, _) ->  (Map.find m h.modemap ) ) h.goals in
    let relevant_goals = Relevantvariables.of_modelist goal_modes in
 
    let get_goal_variables mode  : string BatSet.t = 
      let goal_and_invar = List.fold_right 
			     BatSet.union
			     (List.map 
				(fun (m, f) -> 
				 match m = mode.mode_id with
				   true -> (BatSet.union
					      (Basic.collect_vars_in_formula f)
					      (get_invariant_vars (Map.find m h.modemap))
					   )		      
				 | false -> BatSet.empty 
				)
				h.goals
			     )
			     BatSet.empty
      in
      BatSet.union goal_and_invar (get_relevant_flow_vars  mode goal_and_invar h)
    in
    let relevant_goal_vars = List.fold_right 
			       (fun m y -> Map.add m.mode_id (get_goal_variables m) y) 
			       goal_modes
			       relevant_goals 

    in
   
    (*
    let () = print_endline "relevant goal vars:" in
    let () = Relevantvariables.print IO.stdout relevant_goal_vars in
    let () = print_endline "" in 
     *)

    let result =
    if k > 0 then
      List.append 
	(relevantgenr_back h k (k-1) heuristic heuristic_back relevant_goal_vars) 
	[ relevant_goal_vars ]
    else
      [ relevant_goal_vars ]
    in
    (*
    let () = print_endline "relevant goal vars:" in
    let () = Relevantvariables.print IO.stdout relevant_goal_vars in
    let () = print_endline "" in 
    *)
    result
(*
    let openempty = BatHeap.empty   in
    let openq = List.fold_right (fun e h -> BatHeap.insert h (SearchNode.make (0.0, e)) ) goal_mode_ids openempty  in
    let closed = BatSet.empty in
    let final_costs = (get_costs openq closed initcosts h) true in
 *)  
 (*
    let () = print_endline "goal Costs:" in
    let () = Costmap.print IO.stdout final_costs in
    let () = print_endline "" in 
    *)
    


let get_new_adjacent (min_mode : SearchNode.t) (closed : SearchNode.t BatSet.t) fwd h : id BatSet.t =
  match fwd with
    true ->
    let adjacent = BatSet.of_enum (Map.keys (Mode.jumpmap (Map.find (SearchNode.mode min_mode) h.modemap))) in
    let close = (BatSet.map (fun x -> SearchNode.mode x) closed) in
    BatSet.remove (SearchNode.mode min_mode) (BatSet.diff adjacent close)
  | false ->
     let modes = Map.bindings h.modemap in
     let jumps = List.map (fun (k, m) -> (m, List.of_enum (Map.keys (Mode.jumpmap m)))) modes in
     let jumps_to_min_open = List.filter (fun (m, nm) -> (List.mem (SearchNode.mode min_mode) nm)) jumps in
     let adjacent = BatSet.of_list (List.map (fun (m, nm) -> Mode.mode_id m) jumps_to_min_open) in
     BatSet.diff adjacent (BatSet.map (fun x -> SearchNode.mode x) closed)


  let get_costs (openq : SearchNode.t BatHeap.t) (closed : SearchNode.t BatSet.t) 
		(costs : Costmap.t) (h : Hybrid.t) (fwd : bool) 
      : Costmap.t =
    
    (*
    let cost_compare (a : id) (b : id) : int = 
      let a_cost = Map.find a costs in
      let b_cost = Map.find b costs in
      (int_of_float a_cost) - (int_of_float b_cost)
    in
    
    let sorted = List.sort cost_compare openl in 
     *)
    let closedr = Ref.ref closed in
    let openqr = Ref.ref openq in
    let costsr = Ref.ref costs in
   

    begin
      while (BatHeap.size (Ref.get openqr) > 0) do
	let min_mode = BatHeap.find_min (Ref.get openqr) in
	let adjacent = get_new_adjacent min_mode (Ref.get closedr) fwd h in
	let min_open_cost = SearchNode.cost min_mode in	  
	let open_elts = BatHeap.enum (Ref.get openqr) in
	let adjcosts = BatSet.map (fun x  -> 
				   let prior_cost =  match 
				       try Some (BatEnum.find 
						      (fun y -> (SearchNode.mode y) = x)
						      open_elts)
				       with _ -> None
				     with
				       Some node -> (SearchNode.cost node)
				     | None -> infinity 
				   in
				   SearchNode.make ((min prior_cost (min_open_cost +. 1.0)), x)) adjacent in
	(*
        let () = fprintf IO.stdout "Min cost open node: %s %f\n" (SearchNode.mode min_mode) min_open_cost in
	let () = print_endline "Adjacent nodes:" in
	let () = BatSet.iter (fun x -> printf "%s %f" (SearchNode.mode x) (SearchNode.cost x)) adjcosts in
	let () = print_endline "\nClosed nodes:" in
	let () = BatSet.iter (fun x -> printf "%s %f" (SearchNode.mode x) (SearchNode.cost x)) (Ref.get closedr) in
	let () = print_endline "" in
	 *)
	begin
	  openqr :=  BatHeap.del_min (Ref.get openqr);
	  openqr :=  BatSet.fold BatHeap.add adjcosts (Ref.get openqr);
	  costsr :=  BatSet.fold (fun x c -> Map.add (SearchNode.mode x) (SearchNode.cost x) c)  adjcosts (Ref.get costsr);
	  closedr :=  BatSet.add min_mode (Ref.get closedr);
	end
      done;
      Ref.get costsr
    end

    
(*	let openq = List.append openp open_adjacent in
	let costsp = update_costs min_mode openq closedp costs h in
 *)
      (*
      let () = print_endline "Adjacent nodes:" in
      let () = List.iter (printf "%d ") adjacent in
      let () = print_endline "" in
      let () = print_endline "New open list:" in
      let () = List.iter (printf "%d ") openq in
      let () = print_endline "" in
      let () = print_endline "Closed List:" in
      let () = List.iter (printf "%d ") closedp in
      let () = print_endline "" in
      let () = print_endline "Costs:" in
      let () = Costmap.print IO.stdout costsp in
       *)
  
      
		

  (** Generate H1 heuristic *)
  let heuristicgen (h : Hybrid.t) (k : int) : Costmap.t =
    let init_mode_id =  h.init_id in
    let goal_mode_ids = List.map (fun (m, _) -> m ) h.goals in
    let mycosts = Costmap.of_modemap h.modemap in
    let initcosts = Map.mapi (fun id ->
			     if id = init_mode_id
			     then
			       (fun id -> 0.0)
			     else
			       (fun id -> infinity))
			     mycosts
    in
    
    let openempty = BatHeap.empty   in
    let openq = BatHeap.insert openempty (SearchNode.make (0.0, init_mode_id))  in
    let closed = BatSet.empty in
    let init_costs = (get_costs openq closed initcosts h) true in
<<<<<<< HEAD
   
=======
>>>>>>> f057a71a
    (*
    let () = print_endline "init Costs:" in
    let () = Costmap.print_id h IO.stdout init_costs in
    let () = print_endline "" in 
     *)
    init_costs 


  let heuristicgen (h : Network.t) (k : int) : Costmap.t list =
    List.map (fun a -> heuristicgen a k) (Network.automata h)


  (** Generate H1 heuristic backwards from goals *)
  let heuristicgen_back (h : Hybrid.t) (k : int) : Costmap.t =
    let init_mode_id = h.init_id in
    let goal_mode_ids = List.map (fun (m, _) ->  m ) h.goals in
    let mycosts = Costmap.of_modemap h.modemap in
    let initcosts = Map.mapi (fun id ->
			     if List.mem id goal_mode_ids
			     then
			       (fun id -> 0.0)
			     else
			       (fun id -> infinity))
			     mycosts
    in
    (*
    let () = print_endline "goal Costs:" in
    let () = Costmap.print IO.stdout initcosts in
    let () = print_endline "" in 
     *)
    let openempty = BatHeap.empty   in
    let openq = List.fold_right (fun e h -> BatHeap.insert h (SearchNode.make (0.0, e)) ) goal_mode_ids openempty  in
    let closed = BatSet.empty in
    let final_costs = (get_costs openq closed initcosts h) false in
   (*
    let () = print_endline "goal Costs:" in
    let () = Costmap.print IO.stdout final_costs in
    let () = print_endline "" in 
    *)
    final_costs
	      

  let heuristicgen_back (h : Network.t) (k : int) : Costmap.t list =
    List.map (fun a -> heuristicgen_back a k) (Network.automata h) 


  (* Get mode adjacency list *)
  let get_mode_adjacency (h : Hybrid.t) : id list list =
    let mode_ids = List.of_enum (Map.keys h.modemap) in
    List.map (fun x -> 
	      let mode = Map.find x h.modemap in
	      let jumps_to = BatSet.of_list (List.of_enum (Map.keys mode.jumpmap)) in
	      BatList.of_enum (BatSet.enum (BatSet.add x jumps_to))
	     )
	     mode_ids


  let writeHeuristicHeader heuristic hm k hout =
	let () = Printf.fprintf hout "[" in
	let () = List.print ~first:"[" ~last:"]" ~sep:","
			    (fun out g -> Int.print hout (Mode.mode_numId g))
<<<<<<< HEAD
			    hout
			    (List.map (fun x -> (Modemap.find x.init_id x.modemap)) (Network.automata hm)) in
	let () = Printf.fprintf hout "," in
	let () = List.print ~first:"[" ~last:"]" ~sep:","
			    (fun hout goals -> 
			     (List.print ~first:"[" ~last:"]" ~sep:"," String.print hout goals))
			    hout
=======
			    hout
			    (List.map (fun x -> (Modemap.find x.init_id x.modemap)) (Network.automata hm)) in
	let () = Printf.fprintf hout "," in
	let () = List.print ~first:"[" ~last:"]" ~sep:","
			    (fun hout goals -> 
			     (List.print ~first:"[" ~last:"]" ~sep:"," String.print hout goals))
			    hout
>>>>>>> f057a71a
			    (List.map (fun x -> 
				       let len = (List.length (Hybrid.goal_ids x)) in
				       match len with
					 0 ->
					 List.map 
					   (fun y -> 
					    (string_of_int (Mode.mode_numId (Modemap.find y x.modemap))))
					   ( List.of_enum (Map.keys x.modemap) )
				       | _ ->
				       	  List.map 
					    (fun y -> 
					     (string_of_int (Mode.mode_numId (Modemap.find y x.modemap)))) 
					    (Hybrid.goal_ids x)
				      )
				      (Network.automata hm)) in
	let () = Printf.fprintf hout ", %d" k in
	Printf.fprintf hout "], " 


  let writeJump aut source out dest =
    let jump = Jumpmap.find dest source.jumpmap in
    let () = Printf.fprintf out "[" in
    let () = List.print 
	       ~first:"[" ~last:"]" ~sep:"," 
	       (fun out lab ->  Printf.fprintf out "\"%s\"" lab)
	       out jump.label 
    in
    Printf.fprintf out ",%d]"  (Mode.mode_numId (Modemap.find dest aut.modemap))
  
  let writeLabeledModeTransitions  aut out mode   =
    let successors = List.of_enum (Map.keys mode.jumpmap) in
    let () = Printf.fprintf out "[" in
    let () = List.print ~first:"" ~last:"" ~sep:"," (writeJump aut mode) out successors in 
    let () = if List.length successors > 0 then Printf.fprintf out "," in
    let () = Printf.fprintf out "[[],%d]" mode.mode_numId in
    Printf.fprintf out "]" 
     

  let writeAutomatonAdjacency aut out =
   (* let mode_adjacency = (get_mode_adjacency aut) in *)
    let modes = List.map (fun x -> (Modemap.find x aut.modemap)) (List.of_enum (Map.keys aut.modemap)) in
    List.print ~first:"[" ~last:"]" ~sep:","
	       (writeLabeledModeTransitions aut)
	       out
	       modes
  
  let writeHeuristic heuristic hm k hout =
	let () = Printf.fprintf hout "[" in
	let () = writeHeuristicHeader heuristic hm k hout in
	let () = List.print ~first:"[" ~last:"]" ~sep:","
			    (fun hout (h, i) -> Costmap.print_id (List.nth (Network.automata hm) i) hout h)
			    hout
			    (List.combine heuristic 
					  (List.of_enum 
					     (0 -- 
						((List.length heuristic) - 1)))) in
	let () = Printf.fprintf hout "," in
	let () = List.print ~first:"[" ~last:"]" ~sep:","
			    (fun hout h -> writeAutomatonAdjacency h hout)
			    hout
			    (Network.automata hm) in
	Printf.fprintf hout "]"
				    

end<|MERGE_RESOLUTION|>--- conflicted
+++ resolved
@@ -384,10 +384,6 @@
     let openq = BatHeap.insert openempty (SearchNode.make (0.0, init_mode_id))  in
     let closed = BatSet.empty in
     let init_costs = (get_costs openq closed initcosts h) true in
-<<<<<<< HEAD
-   
-=======
->>>>>>> f057a71a
     (*
     let () = print_endline "init Costs:" in
     let () = Costmap.print_id h IO.stdout init_costs in
@@ -449,7 +445,6 @@
 	let () = Printf.fprintf hout "[" in
 	let () = List.print ~first:"[" ~last:"]" ~sep:","
 			    (fun out g -> Int.print hout (Mode.mode_numId g))
-<<<<<<< HEAD
 			    hout
 			    (List.map (fun x -> (Modemap.find x.init_id x.modemap)) (Network.automata hm)) in
 	let () = Printf.fprintf hout "," in
@@ -457,15 +452,6 @@
 			    (fun hout goals -> 
 			     (List.print ~first:"[" ~last:"]" ~sep:"," String.print hout goals))
 			    hout
-=======
-			    hout
-			    (List.map (fun x -> (Modemap.find x.init_id x.modemap)) (Network.automata hm)) in
-	let () = Printf.fprintf hout "," in
-	let () = List.print ~first:"[" ~last:"]" ~sep:","
-			    (fun hout goals -> 
-			     (List.print ~first:"[" ~last:"]" ~sep:"," String.print hout goals))
-			    hout
->>>>>>> f057a71a
 			    (List.map (fun x -> 
 				       let len = (List.length (Hybrid.goal_ids x)) in
 				       match len with
